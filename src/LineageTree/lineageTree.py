#!python
# This file is subject to the terms and conditions defined in
# file 'LICENCE', which is part of this source code package.
# Author: Leo Guignard (leo.guignard...@AT@...gmail.com)
import csv
import os
import pickle as pkl
import struct
import xml.etree.ElementTree as ET
from functools import partial
from itertools import combinations
from numbers import Number
from pathlib import Path
from typing import TextIO

import matplotlib.pyplot as plt
import networkx as nx
import numpy as np

# from edist.uted import uted
from scipy.spatial import Delaunay
from scipy.spatial import cKDTree as KDTree

from .utils import hierarchy_pos, postions_of_nx


class lineageTree:
    def __eq__(self, other):
        ### I do not care about orientation and spatial registration as it should be taken care by the new class method ###
        if isinstance(other, lineageTree):
            return other.successor == self.successor
        return False

    def get_next_id(self):
        """Computes the next authorized id.

        Returns:
            int: next authorized id
        """
        if self.next_id == []:
            self.max_id += 1
            return self.max_id
        else:
            return self.next_id.pop()

    def add_node(
        self,
        t: int = None,
        succ: int = None,
        pos: np.ndarray = None,
        nid: int = None,
        reverse: bool = False,
    ) -> int:
        """Adds a node to the lineageTree and update it accordingly.

        Args:
            t (int): int, time to which to add the node
            succ (int): id of the node the new node is a successor to
            pos ([float, ]): list of three floats representing the 3D
                spatial position of the node
            nid (int): id value of the new node, to be used carefully,
                if None is provided the new id is automatically computed.
            reverse (bool): True if in this lineageTree the predecessors
                are the successors and reciprocally.
                This is there for bacward compatibility, should be left at False.
        Returns:
            int: id of the new node.
        """
        C_next = self.get_next_id() if nid is None else nid
        self.time_nodes.setdefault(t, []).append(C_next)
        if succ is not None and not reverse:
            self.successor.setdefault(succ, []).append(C_next)
            self.predecessor.setdefault(C_next, []).append(succ)
            self.edges.add((succ, C_next))
        elif succ is not None:
            self.predecessor.setdefault(succ, []).append(C_next)
            self.successor.setdefault(C_next, []).append(succ)
            self.edges.add((C_next, succ))
        self.nodes.add(C_next)
        self.pos[C_next] = pos
        self.progeny[C_next] = 0
        self.time[C_next] = t
        return C_next

    def remove_track(self, track: list):
        self.nodes.difference_update(track)
        times = {self.time[n] for n in track}
        for t in times:
            self.time_nodes[t] = list(
                set(self.time_nodes[t]).difference(track)
            )
        for i, c in enumerate(track):
            self.pos.pop(c)
            if i != 0:
                self.predecessor.pop(c)
            if i < len(track) - 1:
                self.successor.pop(c)
            self.time.pop(c)

    def remove_node(self, c: int) -> tuple:
        """Removes a node and update the lineageTree accordingly

        Args:
            c (int): id of the node to remove
        """
        self.nodes.remove(c)
        self.time_nodes[self.time[c]].remove(c)
        # self.time_nodes.pop(c, 0)
        pos = self.pos.pop(c, 0)
        e_to_remove = [e for e in self.edges if c in e]
        for e in e_to_remove:
            self.edges.remove(e)
        if c in self.roots:
            self.roots.remove(c)
        succ = self.successor.pop(c, [])
        s_to_remove = [s for s, ci in self.successor.items() if c in ci]
        for s in s_to_remove:
            self.successor[s].remove(c)

        pred = self.predecessor.pop(c, [])
        p_to_remove = [s for s, ci in self.predecessor.items() if ci == c]
        for s in p_to_remove:
            self.predecessor[s].remove(c)

        self.time.pop(c, 0)
        self.spatial_density.pop(c, 0)

        self.next_id.append(c)
        return e_to_remove, succ, s_to_remove, pred, p_to_remove, pos

    def fuse_nodes(self, c1: int, c2: int):
        """Fuses together two nodes that belong to the same time point
        and update the lineageTree accordingly.

        Args:
            c1 (int): id of the first node to fuse
            c2 (int): id of the second node to fuse
        """
        (
            e_to_remove,
            succ,
            s_to_remove,
            pred,
            p_to_remove,
            c2_pos,
        ) = self.remove_node(c2)
        for e in e_to_remove:
            new_e = [c1] + [other_c for other_c in e if e != c2]
            self.edges.add(new_e)

        self.successor.setdefault(c1, []).extend(succ)
        self.predecessor.setdefault(c1, []).extend(pred)

        for s in s_to_remove:
            self.successor[s].append(c1)

        for p in p_to_remove:
            self.predecessor[p].append(c1)

        self.pos[c1] = np.mean([self.pos[c1], c2_pos], axis=0)
        self.progeny[c1] += 1

    @property
    def roots(self):
        if not hasattr(self, "_roots"):
            self._roots = set(self.successor).difference(self.predecessor)
        return self._roots

    @property
    def leaves(self):
        return set(self.predecessor).difference(self.successor)

    @property
    def labels(self):
        if not hasattr(self, "_labels"):
            self._labels = {i: "Enter_Label" for i in self.time_nodes[0]}
        return self._labels

    def _write_header_am(self, f: TextIO, nb_points: int, length: int):
        """Header for Amira .am files"""
        f.write("# AmiraMesh 3D ASCII 2.0\n")
        f.write("define VERTEX %d\n" % (nb_points * 2))
        f.write("define EDGE %d\n" % nb_points)
        f.write("define POINT %d\n" % ((length) * nb_points))
        f.write("Parameters {\n")
        f.write('\tContentType "HxSpatialGraph"\n')
        f.write("}\n")

        f.write("VERTEX { float[3] VertexCoordinates } @1\n")
        f.write("EDGE { int[2] EdgeConnectivity } @2\n")
        f.write("EDGE { int NumEdgePoints } @3\n")
        f.write("POINT { float[3] EdgePointCoordinates } @4\n")
        f.write("VERTEX { float Vcolor } @5\n")
        f.write("VERTEX { int Vbool } @6\n")
        f.write("EDGE { float Ecolor } @7\n")
        f.write("VERTEX { int Vbool2 } @8\n")

    def write_to_am(
        self,
        path_format: str,
        t_b: int = None,
        t_e: int = None,
        length: int = 5,
        manual_labels: dict = None,
        default_label: int = 5,
        new_pos: np.ndarray = None,
    ):
        """Writes a lineageTree into an Amira readable data (.am format).

        Args:
            path_format (str): path to the output. It should contain 1 %03d where the time step will be entered
            t_b (int): first time point to write (if None, min(LT.to_take_time) is taken)
            t_e (int): last time point to write (if None, max(LT.to_take_time) is taken)
                note, if there is no 'to_take_time' attribute, self.time_nodes
                is considered instead (historical)
            length (int): length of the track to print (how many time before).
            manual_labels ({id: label, }): dictionary that maps cell ids to
            default_label (int): default value for the manual label
            new_pos ({id: [x, y, z]}): dictionary that maps a 3D position to a cell ID.
                if new_pos == None (default) then self.pos is considered.
        """
        if not hasattr(self, "to_take_time"):
            self.to_take_time = self.time_nodes
        if t_b is None:
            t_b = min(self.to_take_time.keys())
        if t_e is None:
            t_e = max(self.to_take_time.keys())
        if new_pos is None:
            new_pos = self.pos

        if manual_labels is None:
            manual_labels = {}
        for t in range(t_b, t_e + 1):
            with open(path_format % t, "w") as f:
                nb_points = len(self.to_take_time[t])
                self._write_header_am(f, nb_points, length)
                points_v = {}
                for C in self.to_take_time[t]:
                    C_tmp = C
                    positions = []
                    for _ in range(length):
                        C_tmp = self.predecessor.get(C_tmp, [C_tmp])[0]
                        positions.append(new_pos[C_tmp])
                    points_v[C] = positions

                f.write("@1\n")
                for C in self.to_take_time[t]:
                    f.write("{:f} {:f} {:f}\n".format(*tuple(points_v[C][0])))
                    f.write("{:f} {:f} {:f}\n".format(*tuple(points_v[C][-1])))

                f.write("@2\n")
                for i, _ in enumerate(self.to_take_time[t]):
                    f.write("%d %d\n" % (2 * i, 2 * i + 1))

                f.write("@3\n")
                for _ in self.to_take_time[t]:
                    f.write("%d\n" % (length))

                f.write("@4\n")
                for C in self.to_take_time[t]:
                    for p in points_v[C]:
                        f.write("{:f} {:f} {:f}\n".format(*tuple(p)))

                f.write("@5\n")
                for C in self.to_take_time[t]:
                    f.write("%f\n" % (manual_labels.get(C, default_label)))
                    f.write(f"{0:f}\n")

                f.write("@6\n")
                for C in self.to_take_time[t]:
                    f.write(
                        "%d\n"
                        % (
                            int(
                                manual_labels.get(C, default_label)
                                != default_label
                            )
                        )
                    )
                    f.write("%d\n" % (0))

                f.write("@7\n")
                for C in self.to_take_time[t]:
                    f.write(
                        "%f\n"
                        % (np.linalg.norm(points_v[C][0] - points_v[C][-1]))
                    )

                f.write("@8\n")
                for _ in self.to_take_time[t]:
                    f.write("%d\n" % (1))
                    f.write("%d\n" % (0))
                f.close()

    def _get_height(self, c: int, done: dict):
        """Recursively computes the height of a cell within a tree * a space factor.
        This function is specific to the function write_to_svg.

        Args:
            c (int): id of a cell in a lineage tree from which the height will be computed from
            done ({int: [int, int]}): a dictionary that maps a cell id to its vertical and horizontal position
        Returns:
            float:
        """
        if c in done:
            return done[c][0]
        else:
            P = np.mean(
                [self._get_height(di, done) for di in self.successor[c]]
            )
            done[c] = [P, self.vert_space_factor * self.time[c]]
            return P

    def write_to_svg(
        self,
        file_name: str,
        roots: list = None,
        draw_nodes: bool = True,
        draw_edges: bool = True,
        order_key: callable = None,
        vert_space_factor: float = 0.5,
        horizontal_space: float = 1,
        node_size: callable = None,
        stroke_width: callable = None,
        factor: float = 1.0,
        node_color: callable = None,
        stroke_color: callable = None,
        positions: dict = None,
        node_color_map: callable = None,
        normalize: bool = True,
    ):
        ##### remove background? default True background value? default 1

        """Writes the lineage tree to an SVG file.
        Node and edges coloring and size can be provided.

        Args:
            file_name (str): filesystem filename valid for `open()`
            roots ([int, ...]): list of node ids to be drawn. If `None` all the nodes will be drawn. Default `None`
            draw_nodes (bool): wether to print the nodes or not, default `True`
            draw_edges (bool): wether to print the edges or not, default `True`
            order_key (callable): function that would work for the attribute `key=` for the `sort`/`sorted` function
            vert_space_factor (float): the vertical position of a node is its time. `vert_space_factor` is a
                               multiplier to space more or less nodes in time
            horizontal_space (float): space between two consecutive nodes
            node_size (callable | str): a function that maps a node id to a `float` value that will determine the
                       radius of the node. The default function return the constant value `vertical_space_factor/2.1`
                       If a string is given instead and it is a property of the tree,
                       the the size will be mapped according to the property
            stroke_width (callable): a function that maps a node id to a `float` value that will determine the
                          width of the daughter edge.  The default function return the constant value `vertical_space_factor/2.1`
            factor (float): scaling factor for nodes positions, default 1
            node_color (callable | str): a function that maps a node id to a triplet between 0 and 255.
                        The triplet will determine the color of the node. If a string is given instead and it is a property
                        of the tree, the the color will be mapped according to the property
            node_color_map (callable | str): the name of the colormap to use to color the nodes, or a colormap function
            stroke_color (callable): a function that maps a node id to a triplet between 0 and 255.
                          The triplet will determine the color of the stroke of the inward edge.
            positions ({int: [float, float], ...}): dictionary that maps a node id to a 2D position.
                       Default `None`. If provided it will be used to position the nodes.
        """
        import svgwrite

        def normalize_values(v, nodes, _range, shift, mult):
            min_ = np.percentile(v, 1)
            max_ = np.percentile(v, 99)
            values = _range * ((v - min_) / (max_ - min_)) + shift
            values_dict_nodes = dict(zip(nodes, values))
            return lambda x: values_dict_nodes[x] * mult

        if roots is None:
            roots = self.roots
            if hasattr(self, "image_label"):
                roots = [cell for cell in roots if self.image_label[cell] != 1]

        if node_size is None:

            def node_size(x):
                return vert_space_factor / 2.1

        elif isinstance(node_size, str) and node_size in self.__dict__:
            values = np.array([self[node_size][c] for c in self.nodes])
            node_size = normalize_values(
                values, self.nodes, 0.5, 0.5, vert_space_factor / 2.1
            )
        if stroke_width is None:

            def stroke_width(x):
                return vert_space_factor / 2.2

        if node_color is None:

            def node_color(x):
                return 0, 0, 0

        elif isinstance(node_color, str) and node_color in self.__dict__:
            if isinstance(node_color_map, str):
                from matplotlib import colormaps

                if node_color_map in colormaps:
                    node_color_map = colormaps[node_color_map]
                else:
                    node_color_map = colormaps["viridis"]
            values = np.array([self[node_color][c] for c in self.nodes])
            normed_vals = normalize_values(values, self.nodes, 1, 0, 1)

            def node_color(x):
                return [k * 255 for k in node_color_map(normed_vals(x))[:-1]]

        coloring_edges = stroke_color is not None
        if not coloring_edges:

            def stroke_color(x):
                return 0, 0, 0

        elif isinstance(stroke_color, str) and stroke_color in self.__dict__:
            if isinstance(node_color_map, str):
                from matplotlib import colormaps

                if node_color_map in colormaps:
                    node_color_map = colormaps[node_color_map]
                else:
                    node_color_map = colormaps["viridis"]
            values = np.array([self[stroke_color][c] for c in self.nodes])
            normed_vals = normalize_values(values, self.nodes, 1, 0, 1)

            def stroke_color(x):
                return [k * 255 for k in node_color_map(normed_vals(x))[:-1]]

        prev_x = 0
        self.vert_space_factor = vert_space_factor
        if order_key is not None:
            roots.sort(key=order_key)
        treated_cells = []

        pos_given = positions is not None
        if not pos_given:
            positions = dict(
                zip(
                    self.nodes,
                    [
                        [0.0, 0.0],
                    ]
                    * len(self.nodes),
                )
            )
        for _i, r in enumerate(roots):
            r_leaves = []
            to_do = [r]
            while len(to_do) != 0:
                curr = to_do.pop(0)
                treated_cells += [curr]
                if curr in self.successor:
                    if order_key is not None:
                        to_do += sorted(self.successor[curr], key=order_key)
                    else:
                        to_do += self.successor[curr]
                else:
                    r_leaves += [curr]
            r_pos = {
                leave: [
                    prev_x + horizontal_space * (1 + j),
                    self.vert_space_factor * self.time[leave],
                ]
                for j, leave in enumerate(r_leaves)
            }
            self._get_height(r, r_pos)
            prev_x = np.max(list(r_pos.values()), axis=0)[0]
            if not pos_given:
                positions.update(r_pos)

        dwg = svgwrite.Drawing(
            file_name,
            profile="tiny",
            size=factor * np.max(list(positions.values()), axis=0),
        )
        if draw_edges and not draw_nodes and not coloring_edges:
            to_do = set(treated_cells)
            while len(to_do) > 0:
                curr = to_do.pop()
                c_cycle = self.get_cycle(curr)
                x1, y1 = positions[c_cycle[0]]
                x2, y2 = positions[c_cycle[-1]]
                dwg.add(
                    dwg.line(
                        (factor * x1, factor * y1),
                        (factor * x2, factor * y2),
                        stroke=svgwrite.rgb(0, 0, 0),
                    )
                )
                for si in self.successor.get(c_cycle[-1], []):
                    x3, y3 = positions[si]
                    dwg.add(
                        dwg.line(
                            (factor * x2, factor * y2),
                            (factor * x3, factor * y3),
                            stroke=svgwrite.rgb(0, 0, 0),
                        )
                    )
                to_do.difference_update(c_cycle)
        else:
            for c in treated_cells:
                x1, y1 = positions[c]
                for si in self.successor.get(c, []):
                    x2, y2 = positions[si]
                    if draw_edges:
                        dwg.add(
                            dwg.line(
                                (factor * x1, factor * y1),
                                (factor * x2, factor * y2),
                                stroke=svgwrite.rgb(*(stroke_color(si))),
                                stroke_width=svgwrite.pt(stroke_width(si)),
                            )
                        )
            for c in treated_cells:
                x1, y1 = positions[c]
                if draw_nodes:
                    dwg.add(
                        dwg.circle(
                            (factor * x1, factor * y1),
                            node_size(c),
                            fill=svgwrite.rgb(*(node_color(c))),
                        )
                    )
        dwg.save()

    def to_treex(
        self,
        sampling: int = 1,
        start: int = 0,
        finish: int = 10000,
        many: bool = True,
    ):
        """
        TODO: finish the doc
        Convert the lineage tree into a treex file.

        start/finish refer to first index in the new array times_to_consider

        """
        from warnings import warn

        from treex.tree import Tree

        if finish - start <= 0:
            warn("Will return None, because start = finish", stacklevel=2)
            return None
        id_to_tree = {_id: Tree() for _id in self.nodes}
        times_to_consider = sorted(
            [t for t, n in self.time_nodes.items() if len(n) > 0]
        )
        times_to_consider = times_to_consider[start:finish:sampling]
        start_time = times_to_consider[0]
        for t in times_to_consider:
            for id_mother in self.time_nodes[t]:
                ids_daughters = self.successor.get(id_mother, [])
                new_ids_daughters = ids_daughters.copy()
                for _ in range(sampling - 1):
                    tmp = []
                    for d in new_ids_daughters:
                        tmp.extend(self.successor.get(d, [d]))
                    new_ids_daughters = tmp
                for (
                    daugther
                ) in (
                    new_ids_daughters
                ):  ## For each daughter in the list of daughters
                    id_to_tree[id_mother].add_subtree(
                        id_to_tree[daugther]
                    )  ## Add the Treex daughter as a subtree of the Treex mother
        roots = [id_to_tree[_id] for _id in set(self.time_nodes[start_time])]
        for root, ids in zip(roots, set(self.time_nodes[start_time])):
            root.add_attribute_to_id("ID", ids)
        if not many:
            reroot = Tree()
            for root in roots:
                reroot.add_subtree(root)
            return reroot
        else:
            return roots

    def to_tlp(
        self,
        fname: str,
        t_min: int = -1,
        t_max: int = np.inf,
        nodes_to_use: list = None,
        temporal: bool = True,
        spatial: str = None,
        write_layout: bool = True,
        node_properties: dict = None,
        Names: bool = False,
    ):
        """Write a lineage tree into an understable tulip file.

        Args:
            fname (str): path to the tulip file to create
            t_min (int): minimum time to consider, default -1
            t_max (int): maximum time to consider, default np.inf
            nodes_to_use ([int, ]): list of nodes to show in the graph,
                          default *None*, then self.nodes is used
                          (taking into account *t_min* and *t_max*)
            temporal (bool): True if the temporal links should be printed, default True
            spatial (str): Build spatial edges from a spatial neighbourhood graph.
                The graph has to be computed before running this function
                'ball': neighbours at a given distance,
                'kn': k-nearest neighbours,
                'GG': gabriel graph,
                None: no spatial edges are writen.
                Default None
            write_layout (bool): True, write the spatial position as layout,
                                   False, do not write spatial positionm
                                   default True
            node_properties ({`p_name`, [{id, p_value}, default]}): a dictionary of properties to write
                                                To a key representing the name of the property is
                                                paired a dictionary that maps a cell id to a property
                                                and a default value for this property
            Names (bool): Only works with ASTEC outputs, True to sort the cells by their names
        """

        def format_names(names_which_matter):
            """Return an ensured formated cell names"""
            tmp = {}
            for k, v in names_which_matter.items():
                tmp[k] = (
                    v.split(".")[0][0]
                    + "%02d" % int(v.split(".")[0][1:])
                    + "."
                    + "%04d" % int(v.split(".")[1][:-1])
                    + v.split(".")[1][-1]
                )
            return tmp

        def spatial_adjlist_to_set(s_g):
            s_edges = set()
            for _t, gg in s_g.items():
                for c, N in gg.items():
                    s_edges.update([tuple(sorted([c, ni])) for ni in N])
            return s_edges

        with open(fname, "w") as f:
            f.write('(tlp "2.0"\n')
            f.write("(nodes ")

            if spatial:
                if spatial.lower() == "gg" and hasattr(self, "Gabriel_graph"):
                    s_edges = spatial_adjlist_to_set(self.Gabriel_graph)
                elif spatial.lower() == "kn" and hasattr(self, "kn_graph"):
                    s_edges = spatial_adjlist_to_set(self.kn_graph)
                elif spatial.lower() == "ball" and hasattr(self, "th_edges"):
                    s_edges = spatial_adjlist_to_set(self.th_edges)

            if not nodes_to_use:
                if t_max != np.inf or t_min > -1:
                    nodes_to_use = [
                        n for n in self.nodes if t_min < self.time[n] <= t_max
                    ]
                    edges_to_use = []
                    if temporal:
                        edges_to_use += [
                            e
                            for e in self.edges
                            if t_min < self.time[e[0]] < t_max
                        ]
                    if spatial:
                        edges_to_use += [
                            e
                            for e in s_edges
                            if t_min < self.time[e[0]] < t_max
                        ]
                else:
                    nodes_to_use = list(self.nodes)
                    edges_to_use = []
                    if temporal:
                        edges_to_use += list(self.edges)
                    if spatial:
                        edges_to_use += list(s_edges)
            else:
                edges_to_use = []
                if temporal:
                    edges_to_use += [
                        e
                        for e in self.edges
                        if e[0] in nodes_to_use and e[1] in nodes_to_use
                    ]
                if spatial:
                    edges_to_use += [
                        e for e in s_edges if t_min < self.time[e[0]] < t_max
                    ]
            nodes_to_use = set(nodes_to_use)
            if Names:
                names_which_matter = {
                    k: v
                    for k, v in node_properties[Names][0].items()
                    if v != "" and v != "NO" and k in nodes_to_use
                }
                names_formated = format_names(names_which_matter)
                order_on_nodes = np.array(list(names_formated.keys()))[
                    np.argsort(list(names_formated.values()))
                ]
                nodes_to_use = set(nodes_to_use).difference(order_on_nodes)
                tmp_names = {}
                for k, v in node_properties[Names][0].items():
                    if (
                        len(
                            self.successor.get(
                                self.predecessor.get(k, [-1])[0], []
                            )
                        )
                        != 1
                        or self.time[k] == t_min + 1
                    ):
                        tmp_names[k] = v
                node_properties[Names][0] = tmp_names
                for n in order_on_nodes:
                    f.write(str(n) + " ")
            else:
                order_on_nodes = set()

            for n in nodes_to_use:
                f.write(str(n) + " ")
            f.write(")\n")

            nodes_to_use.update(order_on_nodes)

            for i, e in enumerate(edges_to_use):
                f.write(
                    "(edge "
                    + str(i)
                    + " "
                    + str(e[0])
                    + " "
                    + str(e[1])
                    + ")\n"
                )

            f.write('(property 0 int "time"\n')
            f.write('\t(default "0" "0")\n')
            for n in nodes_to_use:
                f.write(
                    "\t(node " + str(n) + ' "' + str(self.time[n]) + '")\n'
                )
            f.write(")\n")

            if write_layout:
                f.write('(property 0 layout "viewLayout"\n')
                f.write('\t(default "(0, 0, 0)" "()")\n')
                for n in nodes_to_use:
                    f.write(
                        "\t(node "
                        + str(n)
                        + ' "'
                        + str(tuple(self.pos[n]))
                        + '")\n'
                    )
                f.write(")\n")
                f.write('(property 0 double "distance"\n')
                f.write('\t(default "0" "0")\n')
                for i, e in enumerate(edges_to_use):
                    d_tmp = np.linalg.norm(self.pos[e[0]] - self.pos[e[1]])
                    f.write("\t(edge " + str(i) + ' "' + str(d_tmp) + '")\n')
                    f.write(
                        "\t(node " + str(e[0]) + ' "' + str(d_tmp) + '")\n'
                    )
                f.write(")\n")

            if node_properties:
                for p_name, (p_dict, default) in node_properties.items():
                    if isinstance(list(p_dict.values())[0], str):
                        f.write('(property 0 string "%s"\n' % p_name)
                        f.write(f"\t(default {default} {default})\n")
                    elif isinstance(list(p_dict.values())[0], Number):
                        f.write('(property 0 double "%s"\n' % p_name)
                        f.write('\t(default "0" "0")\n')
                    for n in nodes_to_use:
                        f.write(
                            "\t(node "
                            + str(n)
                            + ' "'
                            + str(p_dict.get(n, default))
                            + '")\n'
                        )
                    f.write(")\n")

            f.write(")")
            f.close()

    def read_from_csv(
        self, file_path: str, z_mult: float, link: int = 1, delim: str = ","
    ):
        """
        TODO: write doc
        """

        def convert_for_csv(v):
            if v.isdigit():
                return int(v)
            else:
                return float(v)

        with open(file_path) as f:
            lines = f.readlines()
            f.close()
        self.time_nodes = {}
        self.time_edges = {}
        unique_id = 0
        self.nodes = set()
        self.edges = set()
        self.successor = {}
        self.predecessor = {}
        self.pos = {}
        self.time_id = {}
        self.time = {}
        self.lin = {}
        self.C_lin = {}
        if not link:
            self.displacement = {}
        lines_to_int = []
        corres = {}
        for line in lines:
            lines_to_int += [
                [convert_for_csv(v.strip()) for v in line.split(delim)]
            ]
        lines_to_int = np.array(lines_to_int)
        if link == 2:
            lines_to_int = lines_to_int[np.argsort(lines_to_int[:, 0])]
        else:
            lines_to_int = lines_to_int[np.argsort(lines_to_int[:, 1])]
        for line in lines_to_int:
            if link == 1:
                id_, t, z, y, x, pred, lin_id = line
            elif link == 2:
                t, z, y, x, id_, pred, lin_id = line
            else:
                id_, t, z, y, x, dz, dy, dx = line
                pred = None
                lin_id = None
            t = int(t)
            pos = np.array([x, y, z])
            C = unique_id
            corres[id_] = C
            pos[-1] = pos[-1] * z_mult
            if pred in corres:
                M = corres[pred]
                self.predecessor[C] = [M]
                self.successor.setdefault(M, []).append(C)
                self.edges.add((M, C))
                self.time_edges.setdefault(t, set()).add((M, C))
                self.lin.setdefault(lin_id, []).append(C)
                self.C_lin[C] = lin_id
            self.pos[C] = pos
            self.nodes.add(C)
            self.time_nodes.setdefault(t, set()).add(C)
            # self.time_id[(t, cell_id)] = C
            self.time[C] = t
            if not link:
                self.displacement[C] = np.array([dx, dy, dz * z_mult])
            unique_id += 1
        self.max_id = unique_id - 1
        self.t_b = min(self.time_nodes)
        self.t_e = max(self.time_nodes)

    def read_from_ASTEC(self, file_path: str, eigen: bool = False):
        """
        Read an `xml` or `pkl` file produced by the ASTEC algorithm.

        Args:
            file_path (str): path to an output generated by ASTEC
            eigen (bool): whether or not to read the eigen values, default False
        """
        self._astec_keydictionary = {
            "cell_lineage": [
                "lineage_tree",
                "lin_tree",
                "Lineage tree",
                "cell_lineage",
            ],
            "cell_h_min": ["cell_h_min", "h_mins_information"],
            "cell_volume": [
                "cell_volume",
                "volumes_information",
                "volumes information",
                "vol",
            ],
            "cell_surface": ["cell_surface", "cell surface"],
            "cell_compactness": [
                "cell_compactness",
                "Cell Compactness",
                "compacity",
                "cell_sphericity",
            ],
            "cell_sigma": ["cell_sigma", "sigmas_information", "sigmas"],
            "cell_labels_in_time": [
                "cell_labels_in_time",
                "Cells labels in time",
                "time_labels",
            ],
            "cell_barycenter": [
                "cell_barycenter",
                "Barycenters",
                "barycenters",
            ],
            "cell_fate": ["cell_fate", "Fate"],
            "cell_fate_2": ["cell_fate_2", "Fate2"],
            "cell_fate_3": ["cell_fate_3", "Fate3"],
            "cell_fate_4": ["cell_fate_4", "Fate4"],
            "all_cells": [
                "all_cells",
                "All Cells",
                "All_Cells",
                "all cells",
                "tot_cells",
            ],
            "cell_principal_values": [
                "cell_principal_values",
                "Principal values",
            ],
            "cell_name": ["cell_name", "Names", "names", "cell_names"],
            "cell_contact_surface": [
                "cell_contact_surface",
                "cell_cell_contact_information",
            ],
            "cell_history": [
                "cell_history",
                "Cells history",
                "cell_life",
                "life",
            ],
            "cell_principal_vectors": [
                "cell_principal_vectors",
                "Principal vectors",
            ],
            "cell_naming_score": ["cell_naming_score", "Scores", "scores"],
            "problematic_cells": ["problematic_cells"],
            "unknown_key": ["unknown_key"],
        }

        if os.path.splitext(file_path)[-1] == ".xml":
            tmp_data = self._read_from_ASTEC_xml(file_path)
        else:
            tmp_data = self._read_from_ASTEC_pkl(file_path, eigen)

        # make sure these are all named liked they are in tmp_data (or change dictionary above)
        self.name = {}
        if "cell_volume" in tmp_data:
            self.volume = {}
        if "cell_fate" in tmp_data:
            self.fates = {}
        if "cell_barycenter" in tmp_data:
            self.pos = {}
        self.lT2pkl = {}
        self.pkl2lT = {}
        self.contact = {}
        self.prob_cells = set()
        self.image_label = {}

        lt = tmp_data["cell_lineage"]

        if "cell_contact_surface" in tmp_data:
            do_surf = True
            surfaces = tmp_data["cell_contact_surface"]
        else:
            do_surf = False

        inv = {vi: [c] for c, v in lt.items() for vi in v}
        nodes = set(lt).union(inv)

        unique_id = 0

        for n in nodes:
            t = n // 10**4
            self.image_label[unique_id] = n % 10**4
            self.lT2pkl[unique_id] = n
            self.pkl2lT[n] = unique_id
            self.time_nodes.setdefault(t, set()).add(unique_id)
            self.nodes.add(unique_id)
            self.time[unique_id] = t
            if "cell_volume" in tmp_data:
                self.volume[unique_id] = tmp_data["cell_volume"].get(n, 0.0)
            if "cell_fate" in tmp_data:
                self.fates[unique_id] = tmp_data["cell_fate"].get(n, "")
            if "cell_barycenter" in tmp_data:
                self.pos[unique_id] = tmp_data["cell_barycenter"].get(
                    n, np.zeros(3)
                )

            unique_id += 1
        if do_surf:
            for c in nodes:
                if c in surfaces and c in self.pkl2lT:
                    self.contact[self.pkl2lT[c]] = {
                        self.pkl2lT.get(n, -1): s
                        for n, s in surfaces[c].items()
                        if n % 10**4 == 1 or n in self.pkl2lT
                    }

        for n, new_id in self.pkl2lT.items():
            if n in inv:
                self.predecessor[new_id] = [self.pkl2lT[ni] for ni in inv[n]]
            if n in lt:
                self.successor[new_id] = [
                    self.pkl2lT[ni] for ni in lt[n] if ni in self.pkl2lT
                ]
                self.edges.update(
                    [(new_id, ni) for ni in self.successor[new_id]]
                )
                for ni in self.successor[new_id]:
                    self.time_edges.setdefault(t - 1, set()).add((new_id, ni))

        self.t_b = min(self.time_nodes)
        self.t_e = max(self.time_nodes)
        self.max_id = unique_id

        # do this in the end of the process, skip lineage tree and whatever is stored already
        discard = {
            "cell_volume",
            "cell_fate",
            "cell_barycenter",
            "cell_contact_surface",
            "cell_lineage",
            "all_cells",
            "cell_history",
            "problematic_cells",
            "cell_labels_in_time",
        }
        self.specific_properties = []
        for prop_name, prop_values in tmp_data.items():
            if not (prop_name in discard or hasattr(self, prop_name)):
                if isinstance(prop_values, dict):
                    dictionary = {
                        self.pkl2lT.get(k, -1): v
                        for k, v in prop_values.items()
                    }
                    # is it a regular dictionary or a dictionary with dictionaries inside?
                    for key, value in dictionary.items():
                        if isinstance(value, dict):
                            # rename all ids from old to new
                            dictionary[key] = {
                                self.pkl2lT.get(k, -1): v
                                for k, v in value.items()
                            }
                    self.__dict__[prop_name] = dictionary
                    self.specific_properties.append(prop_name)
                # is any of this necessary? Or does it mean it anyways does not contain
                # information about the id and a simple else: is enough?
                elif (
                    isinstance(prop_values, (list, set, np.ndarray))
                    and prop_name not in []
                ):
                    self.__dict__[prop_name] = prop_values
                    self.specific_properties.append(prop_name)

            # what else could it be?

        # add a list of all available properties

    def _read_from_ASTEC_xml(self, file_path: str):
        def _set_dictionary_value(root):
            if len(root) == 0:
                if root.text is None:
                    return None
                else:
                    return eval(root.text)
            else:
                dictionary = {}
                for child in root:
                    key = child.tag
                    if child.tag == "cell":
                        key = int(child.attrib["cell-id"])
                    dictionary[key] = _set_dictionary_value(child)
            return dictionary

        tree = ET.parse(file_path)
        root = tree.getroot()
        dictionary = {}

        for k, _v in self._astec_keydictionary.items():
            if root.tag == k:
                dictionary[str(root.tag)] = _set_dictionary_value(root)
                break
        else:
            for child in root:
                value = _set_dictionary_value(child)
                if value is not None:
                    dictionary[str(child.tag)] = value
        return dictionary

    def _read_from_ASTEC_pkl(self, file_path: str, eigen: bool = False):
        with open(file_path, "rb") as f:
            tmp_data = pkl.load(f, encoding="latin1")
            f.close()
        new_ref = {}
        for k, v in self._astec_keydictionary.items():
            for key in v:
                new_ref[key] = k
        new_dict = {}

        for k, v in tmp_data.items():
            if k in new_ref:
                new_dict[new_ref[k]] = v
            else:
                new_dict[k] = v
        return new_dict

    def read_from_txt_for_celegans(self, file: str):
        """
        Read a C. elegans lineage tree

        Args:
            file (str): Path to the file to read
        """
        implicit_l_t = {
            "AB": "P0",
            "P1": "P0",
            "EMS": "P1",
            "P2": "P1",
            "MS": "EMS",
            "E": "EMS",
            "C": "P2",
            "P3": "P2",
            "D": "P3",
            "P4": "P3",
            "Z2": "P4",
            "Z3": "P4",
        }
        with open(file) as f:
            raw = f.readlines()[1:]
            f.close()
        self.name = {}

        unique_id = 0
        for line in raw:
            t = int(line.split("\t")[0])
            self.name[unique_id] = line.split("\t")[1]
            position = np.array(line.split("\t")[2:5], dtype=float)
            self.time_nodes.setdefault(t, set()).add(unique_id)
            self.nodes.add(unique_id)
            self.pos[unique_id] = position
            self.time[unique_id] = t
            unique_id += 1

        self.t_b = min(self.time_nodes)
        self.t_e = max(self.time_nodes)

        for t, cells in self.time_nodes.items():
            if t != self.t_b:
                prev_cells = self.time_nodes[t - 1]
                name_to_id = {self.name[c]: c for c in prev_cells}
                for c in cells:
                    if self.name[c] in name_to_id:
                        p = name_to_id[self.name[c]]
                    elif self.name[c][:-1] in name_to_id:
                        p = name_to_id[self.name[c][:-1]]
                    elif implicit_l_t.get(self.name[c]) in name_to_id:
                        p = name_to_id[implicit_l_t.get(self.name[c])]
                    else:
                        print(
                            "error, cell %s has no predecessors" % self.name[c]
                        )
                        p = None
                    self.predecessor.setdefault(c, []).append(p)
                    self.successor.setdefault(p, []).append(c)
                    self.edges.add((p, c))
                    self.time_edges.setdefault(t - 1, set()).add((p, c))
            self.max_id = unique_id

    def read_from_txt_for_celegans_CAO(
        self,
        file: str,
        reorder: bool = False,
        raw_size: float = None,
        shape: float = None,
    ):
        """
        Read a C. elegans lineage tree from Cao et al.

        Args:
            file (str): Path to the file to read
        """

        implicit_l_t = {
            "AB": "P0",
            "P1": "P0",
            "EMS": "P1",
            "P2": "P1",
            "MS": "EMS",
            "E": "EMS",
            "C": "P2",
            "P3": "P2",
            "D": "P3",
            "P4": "P3",
            "Z2": "P4",
            "Z3": "P4",
        }

        def split_line(line):
            return (
                line.split()[0],
                eval(line.split()[1]),
                eval(line.split()[2]),
                eval(line.split()[3]),
                eval(line.split()[4]),
            )

        with open(file) as f:
            raw = f.readlines()[1:]
            f.close()
        self.name = {}

        unique_id = 0
        for name, t, z, x, y in map(split_line, raw):
            self.name[unique_id] = name
            position = np.array([x, y, z], dtype=np.float)
            self.time_nodes.setdefault(t, set()).add(unique_id)
            self.nodes.add(unique_id)
            if reorder:

                def flip(x):
                    return np.array([x[0], x[1], raw_size[2] - x[2]])

                def adjust(x):
                    return (shape / raw_size * flip(x))[[1, 0, 2]]

                self.pos[unique_id] = adjust(position)
            else:
                self.pos[unique_id] = position
            self.time[unique_id] = t
            unique_id += 1

        self.t_b = min(self.time_nodes)
        self.t_e = max(self.time_nodes)

        for t, cells in self.time_nodes.items():
            if t != self.t_b:
                prev_cells = self.time_nodes[t - 1]
                name_to_id = {self.name[c]: c for c in prev_cells}
                for c in cells:
                    if self.name[c] in name_to_id:
                        p = name_to_id[self.name[c]]
                    elif self.name[c][:-1] in name_to_id:
                        p = name_to_id[self.name[c][:-1]]
                    elif implicit_l_t.get(self.name[c]) in name_to_id:
                        p = name_to_id[implicit_l_t.get(self.name[c])]
                    else:
                        print(
                            "error, cell %s has no predecessors" % self.name[c]
                        )
                        p = None
                    self.predecessor.setdefault(c, []).append(p)
                    self.successor.setdefault(p, []).append(c)
                    self.edges.add((p, c))
                    self.time_edges.setdefault(t - 1, set()).add((p, c))
            self.max_id = unique_id

    def read_tgmm_xml(
        self, file_format: str, tb: int, te: int, z_mult: float = 1.0
    ):
        """Reads a lineage tree from TGMM xml output.

        Args:
            file_format (str): path to the xmls location.
                    it should be written as follow:
                    path/to/xml/standard_name_t{t:06d}.xml where (as an example)
                    {t:06d} means a series of 6 digits representing the time and
                    if the time values is smaller that 6 digits, the missing
                    digits are filed with 0s
            tb (int): first time point to read
            te (int): last time point to read
            z_mult (float): aspect ratio
        """
        self.time_nodes = {}
        self.time_edges = {}
        unique_id = 0
        self.nodes = set()
        self.edges = set()
        self.successor = {}
        self.predecessor = {}
        self.pos = {}
        self.time_id = {}
        self.time = {}
        self.mother_not_found = []
        self.ind_cells = {}
        self.svIdx = {}
        self.lin = {}
        self.C_lin = {}
        self.coeffs = {}
        self.intensity = {}
        self.W = {}
        for t in range(tb, te + 1):
            print(t, end=" ")
            if t % 10 == 0:
                print()
            tree = ET.parse(file_format.format(t=t))
            root = tree.getroot()
            self.time_nodes[t] = set()
            self.time_edges[t] = set()
            for it in root:
                if (
                    "-1.#IND" not in it.attrib["m"]
                    and "nan" not in it.attrib["m"]
                ):
                    M_id, pos, cell_id, svIdx, lin_id = (
                        int(it.attrib["parent"]),
                        [
                            float(v)
                            for v in it.attrib["m"].split(" ")
                            if v != ""
                        ],
                        int(it.attrib["id"]),
                        [
                            int(v)
                            for v in it.attrib["svIdx"].split(" ")
                            if v != ""
                        ],
                        int(it.attrib["lineage"]),
                    )
                    try:
                        alpha, W, nu, alphaPrior = (
                            float(it.attrib["alpha"]),
                            [
                                float(v)
                                for v in it.attrib["W"].split(" ")
                                if v != ""
                            ],
                            float(it.attrib["nu"]),
                            float(it.attrib["alphaPrior"]),
                        )
                        pos = np.array(pos)
                        C = unique_id
                        pos[-1] = pos[-1] * z_mult
                        if (t - 1, M_id) in self.time_id:
                            M = self.time_id[(t - 1, M_id)]
                            self.successor.setdefault(M, []).append(C)
                            self.predecessor.setdefault(C, []).append(M)
                            self.edges.add((M, C))
                            self.time_edges[t].add((M, C))
                        else:
                            if M_id != -1:
                                self.mother_not_found.append(C)
                        self.pos[C] = pos
                        self.nodes.add(C)
                        self.time_nodes[t].add(C)
                        self.time_id[(t, cell_id)] = C
                        self.time[C] = t
                        self.svIdx[C] = svIdx
                        self.lin.setdefault(lin_id, []).append(C)
                        self.C_lin[C] = lin_id
                        self.intensity[C] = max(alpha - alphaPrior, 0)
                        tmp = list(np.array(W) * nu)
                        self.W[C] = np.array(W).reshape(3, 3)
                        self.coeffs[C] = (
                            tmp[:3] + tmp[4:6] + tmp[8:9] + list(pos)
                        )
                        unique_id += 1
                    except Exception:
                        pass
                else:
                    if t in self.ind_cells:
                        self.ind_cells[t] += 1
                    else:
                        self.ind_cells[t] = 1
        self.max_id = unique_id - 1

    def read_from_mastodon(self, path: str, name: str):
        """
        TODO: write doc
        """
        from mastodon_reader import MastodonReader

        mr = MastodonReader(path)
        spots, links = mr.read_tables()
        mr.read_tags(spots, links)

        self.node_name = {}

        for c in spots.iloc:
            unique_id = c.name
            x, y, z = c.x, c.y, c.z
            t = c.t
            n = c[name] if name is not None else ""
            self.time_nodes.setdefault(t, set()).add(unique_id)
            self.nodes.add(unique_id)
            self.time[unique_id] = t
            self.node_name[unique_id] = n
            self.pos[unique_id] = np.array([x, y, z])

        for e in links.iloc:
            source = e.source_idx
            target = e.target_idx
            self.predecessor.setdefault(target, []).append(source)
            self.successor.setdefault(source, []).append(target)
            self.edges.add((source, target))
            self.time_edges.setdefault(self.time[source], set()).add(
                (source, target)
            )
        self.t_b = min(self.time_nodes.keys())
        self.t_e = max(self.time_nodes.keys())

    def read_from_mastodon_csv(self, path: str):
        """
        TODO: Write doc
        """
        spots = []
        links = []
        self.node_name = {}

        with open(path[0], encoding="utf-8", errors="ignore") as file:
            csvreader = csv.reader(file)
            for row in csvreader:
                spots.append(row)
        spots = spots[3:]

        with open(path[1], encoding="utf-8", errors="ignore") as file:
            csvreader = csv.reader(file)
            for row in csvreader:
                links.append(row)
        links = links[3:]

        for spot in spots:
            unique_id = int(spot[1])
            x, y, z = spot[5:8]
            t = int(spot[4])
            self.time_nodes.setdefault(t, set()).add(unique_id)
            self.nodes.add(unique_id)
            self.time[unique_id] = t
            self.node_name[unique_id] = spot[1]
            self.pos[unique_id] = np.array([x, y, z], dtype=float)

        for link in links:
            source = int(float(link[4]))
            target = int(float(link[5]))
            self.predecessor.setdefault(target, []).append(source)
            self.successor.setdefault(source, []).append(target)
            self.edges.add((source, target))
            self.time_edges.setdefault(self.time[source], set()).add(
                (source, target)
            )
        self.t_b = min(self.time_nodes.keys())
        self.t_e = max(self.time_nodes.keys())

    def read_from_mamut_xml(self, path: str):
        """Read a lineage tree from a MaMuT xml.

        Args:
            path (str): path to the MaMut xml
        """
        tree = ET.parse(path)
        for elem in tree.getroot():
            if elem.tag == "Model":
                Model = elem
        FeatureDeclarations, AllSpots, AllTracks, FilteredTracks = list(Model)

        for attr in self.xml_attributes:
            self.__dict__[attr] = {}
        self.time_nodes = {}
        self.time_edges = {}
        self.nodes = set()
        self.pos = {}
        self.time = {}
        self.node_name = {}
        for frame in AllSpots:
            t = int(frame.attrib["frame"])
            self.time_nodes[t] = set()
            for cell in frame:
                cell_id, n, x, y, z = (
                    int(cell.attrib["ID"]),
                    cell.attrib["name"],
                    float(cell.attrib["POSITION_X"]),
                    float(cell.attrib["POSITION_Y"]),
                    float(cell.attrib["POSITION_Z"]),
                )
                self.time_nodes[t].add(cell_id)
                self.nodes.add(cell_id)
                self.pos[cell_id] = np.array([x, y, z])
                self.time[cell_id] = t
                self.node_name[cell_id] = n
                if "TISSUE_NAME" in cell.attrib:
                    if not hasattr(self, "fate"):
                        self.fate = {}
                    self.fate[cell_id] = cell.attrib["TISSUE_NAME"]
                if "TISSUE_TYPE" in cell.attrib:
                    if not hasattr(self, "fate_nb"):
                        self.fate_nb = {}
                    self.fate_nb[cell_id] = eval(cell.attrib["TISSUE_TYPE"])
                for attr in cell.attrib:
                    if attr in self.xml_attributes:
                        self.__dict__[attr][cell_id] = eval(cell.attrib[attr])

        self.edges = set()
        tracks = {}
        self.successor = {}
        self.predecessor = {}
        self.track_name = {}
        for track in AllTracks:
            if "TRACK_DURATION" in track.attrib:
                t_id, _ = (
                    int(track.attrib["TRACK_ID"]),
                    float(track.attrib["TRACK_DURATION"]),
                )
            else:
                t_id = int(track.attrib["TRACK_ID"])
            t_name = track.attrib["name"]
            tracks[t_id] = []
            for edge in track:
                s, t = (
                    int(edge.attrib["SPOT_SOURCE_ID"]),
                    int(edge.attrib["SPOT_TARGET_ID"]),
                )
                if s in self.nodes and t in self.nodes:
                    if self.time[s] > self.time[t]:
                        s, t = t, s
                    self.successor.setdefault(s, []).append(t)
                    self.predecessor.setdefault(t, []).append(s)
                    self.track_name[s] = t_name
                    self.track_name[t] = t_name
                    tracks[t_id].append((s, t))
                    self.edges.add((s, t))
        self.t_b = min(self.time_nodes.keys())
        self.t_e = max(self.time_nodes.keys())

    def to_binary(self, fname: str, starting_points: list = None):
        """Writes the lineage tree (a forest) as a binary structure
        (assuming it is a binary tree, it would not work for *n* ary tree with 2 < *n*).
        The binary file is composed of 3 sequences of numbers and
        a header specifying the size of each of these sequences.
        The first sequence, *number_sequence*, represents the lineage tree
        as a DFT preporder transversal list. -1 signifying a leaf and -2 a branching
        The second sequence, *time_sequence*, represent the starting time of each tree.
        The third sequence, *pos_sequence*, reprensent the 3D coordinates of the objects.
        The header specify the size of each of these sequences.
        Each size is stored as a long long
        The *number_sequence* is stored as a list of long long (0 -> 2^(8*8)-1)
        The *time_sequence* is stored as a list of unsigned short (0 -> 2^(8*2)-1)
        The *pos_sequence* is stored as a list of double.

        Args:
            fname (str): name of the binary file
            starting_points ([int, ]): list of the roots to be written.
                If None, all roots are written, default value, None
        """
        if starting_points is None:
            starting_points = [
                c for c in self.successor if self.predecessor.get(c, []) == []
            ]
        number_sequence = [-1]
        pos_sequence = []
        time_sequence = []
        for c in starting_points:
            time_sequence.append(self.time.get(c, 0))
            to_treat = [c]
            while to_treat != []:
                curr_c = to_treat.pop()
                number_sequence.append(curr_c)
                pos_sequence += list(self.pos[curr_c])
                if self.successor.get(curr_c, []) == []:
                    number_sequence.append(-1)
                elif len(self.successor[curr_c]) == 1:
                    to_treat += self.successor[curr_c]
                else:
                    number_sequence.append(-2)
                    to_treat += self.successor[curr_c]
        remaining_nodes = set(self.nodes) - set(number_sequence)

        for c in remaining_nodes:
            time_sequence.append(self.time.get(c, 0))
            number_sequence.append(c)
            pos_sequence += list(self.pos[c])
            number_sequence.append(-1)

        with open(fname, "wb") as f:
            f.write(struct.pack("q", len(number_sequence)))
            f.write(struct.pack("q", len(time_sequence)))
            f.write(struct.pack("q", len(pos_sequence)))
            f.write(struct.pack("q" * len(number_sequence), *number_sequence))
            f.write(struct.pack("H" * len(time_sequence), *time_sequence))
            f.write(struct.pack("d" * len(pos_sequence), *pos_sequence))

            f.close()

    def read_from_binary(self, fname: str):
        """
        Reads a binary lineageTree file name.
        Format description: see self.to_binary

        Args:
            fname: string, path to the binary file
            reverse_time: bool, not used
        """
        q_size = struct.calcsize("q")
        H_size = struct.calcsize("H")
        d_size = struct.calcsize("d")

        with open(fname, "rb") as f:
            len_tree = struct.unpack("q", f.read(q_size))[0]
            len_time = struct.unpack("q", f.read(q_size))[0]
            len_pos = struct.unpack("q", f.read(q_size))[0]
            number_sequence = list(
                struct.unpack("q" * len_tree, f.read(q_size * len_tree))
            )
            time_sequence = list(
                struct.unpack("H" * len_time, f.read(H_size * len_time))
            )
            pos_sequence = np.array(
                struct.unpack("d" * len_pos, f.read(d_size * len_pos))
            )

            f.close()

        successor = {}
        predecessor = {}
        time = {}
        time_nodes = {}
        time_edges = {}
        pos = {}
        is_root = {}
        nodes = []
        edges = []
        waiting_list = []
        print(number_sequence[0])
        i = 0
        done = False
        if max(number_sequence[::2]) == -1:
            tmp = number_sequence[1::2]
            if len(tmp) * 3 == len(pos_sequence) == len(time_sequence) * 3:
                time = dict(list(zip(tmp, time_sequence)))
                for c, t in time.items():
                    time_nodes.setdefault(t, set()).add(c)
                pos = dict(
                    list(zip(tmp, np.reshape(pos_sequence, (len_time, 3))))
                )
                is_root = {c: True for c in tmp}
                nodes = tmp
                done = True
        while (
            i < len(number_sequence) and not done
        ):  # , c in enumerate(number_sequence[:-1]):
            c = number_sequence[i]
            if c == -1:
                if waiting_list != []:
                    prev_mother = waiting_list.pop()
                    successor[prev_mother].insert(0, number_sequence[i + 1])
                    edges.append((prev_mother, number_sequence[i + 1]))
                    time_edges.setdefault(t, set()).add(
                        (prev_mother, number_sequence[i + 1])
                    )
                    is_root[number_sequence[i + 1]] = False
                    t = time[prev_mother] + 1
                else:
                    t = time_sequence.pop(0)
                    is_root[number_sequence[i + 1]] = True

            elif c == -2:
                successor[waiting_list[-1]] = [number_sequence[i + 1]]
                edges.append((waiting_list[-1], number_sequence[i + 1]))
                time_edges.setdefault(t, set()).add(
                    (waiting_list[-1], number_sequence[i + 1])
                )
                is_root[number_sequence[i + 1]] = False
                pos[waiting_list[-1]] = pos_sequence[:3]
                pos_sequence = pos_sequence[3:]
                nodes.append(waiting_list[-1])
                time[waiting_list[-1]] = t
                time_nodes.setdefault(t, set()).add(waiting_list[-1])
                t += 1

            elif number_sequence[i + 1] >= 0:
                successor[c] = [number_sequence[i + 1]]
                edges.append((c, number_sequence[i + 1]))
                time_edges.setdefault(t, set()).add(
                    (c, number_sequence[i + 1])
                )
                is_root[number_sequence[i + 1]] = False
                pos[c] = pos_sequence[:3]
                pos_sequence = pos_sequence[3:]
                nodes.append(c)
                time[c] = t
                time_nodes.setdefault(t, set()).add(c)
                t += 1

            elif number_sequence[i + 1] == -2:
                waiting_list += [c]

            elif number_sequence[i + 1] == -1:
                pos[c] = pos_sequence[:3]
                pos_sequence = pos_sequence[3:]
                nodes.append(c)
                time[c] = t
                time_nodes.setdefault(t, set()).add(c)
                t += 1
                i += 1
                if waiting_list != []:
                    prev_mother = waiting_list.pop()
                    successor[prev_mother].insert(0, number_sequence[i + 1])
                    edges.append((prev_mother, number_sequence[i + 1]))
                    time_edges.setdefault(t, set()).add(
                        (prev_mother, number_sequence[i + 1])
                    )
                    if i + 1 < len(number_sequence):
                        is_root[number_sequence[i + 1]] = False
                    t = time[prev_mother] + 1
                else:
                    if len(time_sequence) > 0:
                        t = time_sequence.pop(0)
                    if i + 1 < len(number_sequence):
                        is_root[number_sequence[i + 1]] = True
            i += 1

        predecessor = {vi: [k] for k, v in successor.items() for vi in v}

        self.successor = successor
        self.predecessor = predecessor
        self.time = time
        self.time_nodes = time_nodes
        self.time_edges = time_edges
        self.pos = pos
        self.nodes = set(nodes)
        self.edges = set(edges)
        self.t_b = min(time_nodes.keys())
        self.t_e = max(time_nodes.keys())
        self.is_root = is_root
        self.max_id = max(self.nodes)

    def write(self, fname: str):
        """
        Write a lineage tree on disk as an .lT file.

        Args:
            fname (str): path to and name of the file to save
        """
        if os.path.splitext(fname)[-1] != ".lT":
            fname = os.path.extsep.join((fname, "lT"))
        with open(fname, "bw") as f:
            pkl.dump(self, f)
            f.close()

    @classmethod
    def load(clf, fname: str):
        """
        Loading a lineage tree from a ".lT" file.

        Args:
            fname (str): path to and name of the file to read

        Returns:
            (lineageTree): loaded file
        """
        with open(fname, "br") as f:
            lT = pkl.load(f)
            f.close()
        return lT

    def get_idx3d(self, t: int) -> tuple:
        """Get a 3d kdtree for the dataset at time *t* .
        The  kdtree is stored in *self.kdtrees[t]*

        Args:
            t (int): time
        Returns:
            (kdtree, [int, ]): the built kdtree and
                the correspondancy list,
                If the query in the kdtree gives you the value i,
                then it corresponds to the id in the tree to_check_self[i]
        """
        to_check_self = list(self.time_nodes[t])
        if t not in self.kdtrees:
            data_corres = {}
            data = []
            for i, C in enumerate(to_check_self):
                data.append(tuple(self.pos[C]))
                data_corres[i] = C
            idx3d = KDTree(data)
            self.kdtrees[t] = idx3d
        else:
            idx3d = self.kdtrees[t]
        return idx3d, np.array(to_check_self)

    def get_gabriel_graph(self, t: int) -> dict:
        """Build the Gabriel graph of the given graph for time point `t`
        The Garbiel graph is then stored in self.Gabriel_graph and returned
        *WARNING: the graph is not recomputed if already computed. even if nodes were added*.

        Args:
            t (int): time
        Returns:
            {int, set([int, ])}: a dictionary that maps a node to
                the set of its neighbors
        """
        if not hasattr(self, "Gabriel_graph"):
            self.Gabriel_graph = {}

        if t not in self.Gabriel_graph:
            idx3d, nodes = self.get_idx3d(t)

            data_corres = {}
            data = []
            for i, C in enumerate(nodes):
                data.append(self.pos[C])
                data_corres[i] = C

            tmp = Delaunay(data)

            delaunay_graph = {}

            for N in tmp.simplices:
                for e1, e2 in combinations(np.sort(N), 2):
                    delaunay_graph.setdefault(e1, set()).add(e2)
                    delaunay_graph.setdefault(e2, set()).add(e1)

            Gabriel_graph = {}

            for e1, neighbs in delaunay_graph.items():
                for ni in neighbs:
                    if not any(
                        np.linalg.norm((data[ni] + data[e1]) / 2 - data[i])
                        < np.linalg.norm(data[ni] - data[e1]) / 2
                        for i in delaunay_graph[e1].intersection(
                            delaunay_graph[ni]
                        )
                    ):
                        Gabriel_graph.setdefault(data_corres[e1], set()).add(
                            data_corres[ni]
                        )
                        Gabriel_graph.setdefault(data_corres[ni], set()).add(
                            data_corres[e1]
                        )

            self.Gabriel_graph[t] = Gabriel_graph

        return self.Gabriel_graph[t]

    def get_predecessors(
        self, x: int, depth: int = None, end_time: int = None
    ) -> list:
        """Computes the predecessors of the node `x` up to
        `depth` predecessors or the begining of the life of `x`.
        The ordered list of ids is returned.

        Args:
            x (int): id of the node to compute
            depth (int): maximum number of predecessors to return
        Returns:
            [int, ]: list of ids, the last id is `x`
        """
        if not end_time:
            end_time = self.t_e
        cycle = [x]
        acc = 0
        while (
            len(
                self.successor.get(self.predecessor.get(cycle[0], [-1])[0], [])
            )
            == 1
            and acc != depth
        ):
            cycle.insert(0, self.predecessor[cycle[0]][0])
            acc += 1

        return [cell for cell in cycle if self.time[cell] <= end_time]

    def get_successors(
        self, x: int, depth: int = None, end_time: int = None
    ) -> list:
        """Computes the successors of the node `x` up to
        `depth` successors or the end of the life of `x`.
        The ordered list of ids is returned.

        Args:
            x (int): id of the node to compute
            depth (int): maximum number of predecessors to return
        Returns:
            [int, ]: list of ids, the first id is `x`
        """
        if not end_time:
            end_time = self.t_e
        cycle = [x]
        acc = 0
        while (
            len(self.successor.get(cycle[-1], [])) == 1
            and acc != depth
            and self.time[cycle[-1]] < end_time
        ):
            cycle += self.successor[cycle[-1]]
            acc += 1

        return cycle  # [cell for cell in cycle if self.time[cell] <= end_time]

    def get_cycle(
        self,
        x: int,
        depth: int = None,
        depth_pred: int = None,
        depth_succ: int = None,
        end_time: int = None,
    ) -> list:
        """Computes the predecessors and successors of the node `x` up to
        `depth_pred` predecessors plus `depth_succ` successors.
        If the value `depth` is provided and not None,
        `depth_pred` and `depth_succ` are overwriten by `depth`.
        The ordered list of ids is returned.

        Args:
            x (int): id of the node to compute
            depth (int): maximum number of predecessors and successor to return
            depth_pred (int): maximum number of predecessors to return
            depth_succ (int): maximum number of successors to return
        Returns:
            [int, ]: list of ids
        """
        if end_time is None:
            end_time = self.t_e
        if depth is not None:
            depth_pred = depth_succ = depth
        return self.get_predecessors(x, depth_pred, end_time=end_time)[
            :-1
        ] + self.get_successors(x, depth_succ, end_time=end_time)

    @property
    def all_tracks(self):
        if not hasattr(self, "_all_tracks"):
            self._all_tracks = self.get_all_tracks()
        return self._all_tracks

    def get_all_branches_of_node(
        self, node: int, single_nodes: bool = False
    ) -> list:
        """Computes all the tracks of the subtree spawnd by a given node.
        Similar to get_all_tracks().

        Args:
            node (int, optional): The node that we want to get its branches.
            single_nodes (bool) : If True returns nodes that have no predecessors or successors.
                                  Defaults to False
        Returns:
            ([[int, ...], ...]): list of lists containing track cell ids
        """
        branches = []
        to_do = set(self.get_sub_tree(node))
        while len(to_do) != 0:
            current = to_do.pop()
            track = self.get_cycle(current)
            branches += [track]
            to_do -= set(track)
        return branches

    def get_all_tracks(self, force_recompute: bool = False) -> list:
        """Computes all the tracks of a given lineage tree,
        stores it in `self.all_tracks` and returns it.

        Returns:
            ([[int, ...], ...]): list of lists containing track cell ids
        """
        if not hasattr(self, "_all_tracks") or force_recompute:
            self._all_tracks = []
            to_do = list(self.roots)
            while len(to_do) != 0:
                current = to_do.pop()
                track = self.get_cycle(current)
                self._all_tracks.append(track)
                to_do.extend(self[track[-1]])

        return self._all_tracks

    def get_tracks(self, roots: list = None) -> list:
        """Computes the tracks given by the list of nodes `roots` and returns it.

        Args:
            roots (list): list of ids of the roots to be computed
        Returns:
            ([[int, ...], ...]): list of lists containing track cell ids
        """
        if roots is None:
            return self.get_all_tracks(force_recompute=True)
        else:
            tracks = []
            to_do = list(roots)
            while len(to_do) != 0:
                current = to_do.pop()
                track = self.get_cycle(current)
                tracks.append(track)
                to_do.extend(self[track[-1]])
            return tracks

    def get_sub_tree(self, x: int, preorder: bool = False) -> list:
        """Computes the list of cells from the subtree spawned by *x*
        The default output order is breadth first traversal.
        Unless preorder is `True` in that case the order is
        Depth first traversal preordered.

        Args:
            x (int): id of root node
            preorder (bool): if True the output is preorder DFT
        Returns:
            ([int, ...]): the ordered list of node ids
        """
        to_do = [x]
        sub_tree = []
        while len(to_do) > 0:
            curr = to_do.pop(0)
            succ = self.successor.get(curr, [])
            if preorder:
                to_do = succ + to_do
            else:
                to_do += succ
            sub_tree += [curr]
        return sub_tree

    def compute_spatial_density(
        self, t_b: int = None, t_e: int = None, th: float = 50
    ) -> dict:
        """Computes the spatial density of cells between `t_b` and `t_e`.
        The spatial density is computed as follow:
        #cell/(4/3*pi*th^3)
        The results is stored in self.spatial_density is returned.

        Args:
            t_b (int): starting time to look at, default first time point
            t_e (int): ending time to look at, default last time point
            th (float): size of the neighbourhood
        Returns:
            {int, float}: dictionary that maps a cell id to its spatial density
        """
        s_vol = 4 / 3.0 * np.pi * th**3
        time_range = set(range(t_b, t_e + 1)).intersection(self.time_nodes)
        for t in time_range:
            idx3d, nodes = self.get_idx3d(t)
            nb_ni = [
                (len(ni) - 1) / s_vol
                for ni in idx3d.query_ball_tree(idx3d, th)
            ]
            self.spatial_density.update(dict(zip(nodes, nb_ni)))
        return self.spatial_density

    def compute_k_nearest_neighbours(self, k: int = 10) -> dict:
        """Computes the k-nearest neighbors
        Writes the output in the attribute `kn_graph`
        and returns it.

        Args:
            k (float): number of nearest neighours
        Returns:
            {int, set([int, ...])}: dictionary that maps
                a cell id to its `k` nearest neighbors
        """
        self.kn_graph = {}
        for t, nodes in self.time_nodes.items():
            use_k = k if k < len(nodes) else len(nodes)
            idx3d, nodes = self.get_idx3d(t)
            pos = [self.pos[c] for c in nodes]
            _, neighbs = idx3d.query(pos, use_k)
            out = dict(zip(nodes, [set(nodes[ni[1:]]) for ni in neighbs]))
            self.kn_graph.update(out)
        return self.kn_graph

    def compute_spatial_edges(self, th: int = 50) -> dict:
        """Computes the neighbors at a distance `th`
        Writes the output in the attribute `th_edge`
        and returns it.

        Args:
            th (float): distance to consider neighbors
        Returns:
            {int, set([int, ...])}: dictionary that maps
                a cell id to its neighbors at a distance `th`
        """
        self.th_edges = {}
        for t, _ in self.time_nodes.items():
            idx3d, nodes = self.get_idx3d(t)
            neighbs = idx3d.query_ball_tree(idx3d, th)
            out = dict(zip(nodes, [set(nodes[ni]) for ni in neighbs]))
            self.th_edges.update(
                {k: v.difference([k]) for k, v in out.items()}
            )
        return self.th_edges

    def get_ancestor_at_t(self, n: int, time: int = None):
        """
        Find the id of the ancestor of a give node `n`
        at a given time `time`.

        If there is no ancestor, returns `-1`

        Args:
            n (int): node for which to look the ancestor
            time (int): time at which the ancestor has to be found.
                If `None` the ancestor at the first time point
                will be found (default `None`)

        Returns:
            (int): the id of the ancestor at time `time`,
                `-1` if it does not exist
        """
        if n not in self.nodes:
            return
        if time is None:
            time = self.t_b
        ancestor = n
        while time < self.time.get(ancestor, -1):
            ancestor = self.predecessor.get(ancestor, [-1])[0]
        return ancestor

    def get_simple_tree(
        self, r: int, end_time: int = None, time_resolution: int = 1
    ) -> tuple:
        """
        Get a "simple" version of the tree spawned by the node `r`
        This simple version is just one node per cell (as opposed to
        one node per cell per time-point). The life time duration of
        a cell `c` is stored in `self.cycle_time` and return by this
        function

        Args:
            r (int): root of the tree to spawn
            end_time (int): the last time point to consider
            time_resolution (float): the time between two consecutive time points

        Returns:
            (dict) {m (int): [d1 (int), d2 (int)]}: a adjacency dictionnary
                where the ids are the ids of the cells in the original tree
                at their first time point (except for the cell `r` if it was
                not the first time point).
            (dict) {m (int): duration (float)}: life time duration of the cell `m`
            (dict) {m (int): duration (float)}: life time duration of the cell `m`
        """
        if end_time is None:
            end_time = self.t_e
        if not hasattr(self, "cycle_time"):
            self.cycle_time = {}
        out_dict = {}
        time = {}
        to_do = [r]
        while to_do:
            current = to_do.pop()
            cycle = np.array(self.get_successors(current))
            cycle_times = np.array([self.time[c] for c in cycle])
            cycle = cycle[cycle_times <= end_time]
            if cycle.size:
                _next = self.successor.get(cycle[-1], [])
                if len(_next) > 1:
                    out_dict[current] = _next
                    to_do.extend(_next)
                else:
                    out_dict[current] = []
            time[current] = len(cycle) * time_resolution
        return out_dict, time

    def get_fragmented_tree(
        lT, r: int = 0, node_lengths=(1, 5, 7), end_time: int = None
    ) -> tuple:
        """
        Get a "fragmented" version of the tree spawned by the node `r`
        The deafult version is 7 nodes per cell lifetime. The length of each node depends on the node_lengths parameter.
        Args:
            r (int): root of the tree to spawn
            end_time (int): the last time point to consider
            time_resolution (float): the time between two consecutive time points

        Returns:
            (dict) {m (int): [d1 (int), d2 (int)]}: a adjacency dictionnary
                where the ids are the ids of the cells in the original tree
                at their first time point (except for the cell `r` if it was
                not the first time point).
            (dict) {m (int): duration (float)}: life time duration of the cell `m`
        """
        if not end_time:
            end_time = lT.t_e
        out_dict = {}
        times = {}
        to_do = [r]
        if not isinstance(node_lengths, list):
            node_lengths = list(node_lengths)
        while to_do:
            current = to_do.pop()
            cycle = np.array(lT.get_successors(current, end_time=end_time))
            if cycle.size:
                cumul_sum_of_nodes = np.cumsum(node_lengths) * 2 + 1
                max_number_fragments = len(
                    cumul_sum_of_nodes[cumul_sum_of_nodes < len(cycle)]
                )
                if max_number_fragments > 1:
                    length_middle_node = (
                        len(cycle)
                        - sum(node_lengths[:max_number_fragments]) * 2
                    )
                    times_tmp = (
                        node_lengths[:max_number_fragments]
                        + [length_middle_node]
                        + node_lengths[:max_number_fragments][::-1]
                    )
                    pos_all_nodes = np.concatenate(
                        [[0], np.cumsum(times_tmp[:-1])]
                    )
                    track = cycle[pos_all_nodes]
                    out_dict.update(
                        {k: [v] for k, v in zip(track[:-1], track[1:])}
                    )
                    times.update(dict(zip(track, times_tmp)))
                else:
                    for i in range(len(cycle) - 1):
                        out_dict[cycle[i]] = [cycle[i + 1]]
                        times[cycle[i]] = 1
                current = cycle[-1]
                _next = lT.successor.get(current, [])
                times[current] = 1
                if _next and lT.time[_next[0]] <= end_time:
                    to_do.extend(_next)
                    out_dict[current] = _next
                else:
                    out_dict[current] = []

        return out_dict, times

    @staticmethod
    def _edist_format(adj_dict: dict):
        inv_adj = {vi: k for k, v in adj_dict.items() for vi in v}
        roots = set(adj_dict).difference(inv_adj)
        nid2list = {}
        list2nid = {}
        nodes = []
        adj_list = []
        curr_id = 0
        for r in roots:
            to_do = [r]
            while to_do:
                curr = to_do.pop(0)
                nid2list[curr] = curr_id
                list2nid[curr_id] = curr
                nodes.append(curr_id)
                to_do = adj_dict.get(curr, []) + to_do
                curr_id += 1
            adj_list = [
                [nid2list[d] for d in adj_dict.get(list2nid[_id], [])]
                for _id in nodes
            ]
        return nodes, adj_list, list2nid

    def unordered_tree_edit_distances_at_time_t(
        self,
        t: int,
        delta: callable = None,
        norm: callable = None,
        recompute: bool = False,
        end_time: int = None,
    ) -> dict:
        """
        Compute all the pairwise unordered tree edit distances from Zhang 996 between the trees spawned at time `t`

        Args:
            t (int): time to look at
            delta (callable): comparison function (see edist doc for more information)
            norm (callable): norming function that takes the number of nodes
                of the tree spawned by `n1` and the number of nodes
                of the tree spawned by `n2` as arguments.
            recompute (bool): if True, forces to recompute the distances (default: False)
            end_time (int): The final time point the comparison algorithm will take into account. If None all nodes
                            will be taken into account.

        Returns:
            (dict) a dictionary that maps a pair of cell ids at time `t` to their unordered tree edit distance
        """
        if not hasattr(self, "uted"):
            self.uted = {}
        elif t in self.uted and not recompute:
            return self.uted[t]
        self.uted[t] = {}
        roots = self.time_nodes[t]
        for n1, n2 in combinations(roots, 2):
            key = tuple(sorted((n1, n2)))
            self.uted[t][key] = self.unordered_tree_edit_distance(
                n1, n2, delta=delta, norm=norm, end_time=end_time
            )
        return self.uted[t]

    def unordered_tree_edit_distance(
        self,
        n1: int,
        n2: int,
        delta: callable = None,
        norm: callable = None,
        end_time: int = None,
<<<<<<< HEAD
        get_tree_method: str = "comp",
        node_lengths: tuple = (1, 5, 7),
=======
>>>>>>> ea572d28
    ) -> float:
        """
        TODO: Add option for choosing which tree aproximation should be used (Full, simple, comp)
        Compute the unordered tree edit distance from Zhang 1996 between the trees spawned
        by two nodes `n1` and `n2`. The topology of the trees are compared and the matching
        cost is given by the function delta (see edist doc for more information).
        The distance is normed by the function norm that takes the two list of nodes
        spawned by the trees `n1` and `n2`.

        Args:
            n1 (int): id of the first node to compare
            n2 (int): id of the second node to compare
            delta (callable): comparison function (see edist doc for more information)
            norm (callable): norming function that takes the number of nodes
                of the tree spawned by `n1` and the number of nodes
                of the tree spawned by `n2` as arguments.

        Returns:
            (float) The normed unordered tree edit distance
        """
        try:
            from edist import uted
        except ImportError:
            raise Warning("No edist installed please install edist.")
        # if get_tree_method is None or "comp":
        #     get_tree_method = self.get_fragmented_tree
        # else:
        #     get_tree_method = self.get_simple_tree

        if delta is None or not callable(delta):

<<<<<<< HEAD
            def delta(x, y, corres1, corres2, times1, times2):
                if x is None and y is None:
                    return 0
                if x is None:
                    return times2[corres2[y]]
                if y is None:
                    return times1[corres1[x]]
                len_x = times1[corres1[x]]
                len_y = times2[corres2[y]]
                return np.abs(len_x - len_y)  # / (len_x + len_y)

            # def delta(x,y,corres1,corres2,times):
            #     if x is None:
            #         return 1
            #     if y is None:
            #         return 1
            #     len_x = times[corres1[x]]
            #     len_y = times[corres2[y]]
            #     return np.abs(len_x - len_y) / (len_x + len_y)
        if norm is False:

            def norm(*args):
                return 1
=======
            def delta(x, y, corres1, corres2, times):
                if x is None:
                    return times[corres2[y]]
                if y is None:
                    return times[corres1[x]]
                len_x = times[corres1[x]]
                len_y = times[corres2[y]]
                return np.abs(len_x - len_y)  # / (len_x + len_y)
>>>>>>> ea572d28

        if norm is None or not callable(norm):

            def norm(x, y):
                return max(
                    sum(
<<<<<<< HEAD
                        self.get_simple_tree(n1, end_time=end_time)[1].values()
                    ),
                    sum(
                        self.get_simple_tree(n2, end_time=end_time)[1].values()
                    ),
                )
=======
                        [
                            v
                            for v in self.get_simple_tree(
                                n1, end_time=end_time
                            )[1].values()
                        ]
                    ),
                    sum(
                        [
                            v
                            for v in self.get_simple_tree(
                                n2, end_time=end_time
                            )[1].values()
                        ]
                    ),
                )

        if norm is False:
>>>>>>> ea572d28

            # def norm(x,adj1,y,adj2,delta):
            #     return max(uted(x,adj1,[],[],delta = delta),
            #                uted(y,adj2,[],[],delta = delta))

<<<<<<< HEAD
        simple_tree_1, times1 = self.get_fragmented_tree(n1, end_time=end_time)
        simple_tree_2, times2 = self.get_fragmented_tree(n2, end_time=end_time)
        nodes1, adj1, corres1 = self._edist_format(simple_tree_1)
        nodes2, adj2, corres2 = self._edist_format(simple_tree_2)
=======
        simple_tree_1, _ = self.get_simple_tree(n1, end_time=end_time)
        simple_tree_2, _ = self.get_simple_tree(n2, end_time=end_time)
        nodes1, adj1, corres1 = self.__edist_format(simple_tree_1)
        nodes2, adj2, corres2 = self.__edist_format(simple_tree_2)
>>>>>>> ea572d28
        if len(nodes1) == len(nodes2) == 0:
            return 0
        delta_tmp = partial(
            delta,
            corres1=corres1,
            corres2=corres2,
            times1=times1,
            times2=times2,
        )
        return uted.uted(nodes1, adj1, nodes2, adj2, delta=delta_tmp) / norm(
            n1, n2
        )

    def to_simple_networkx(self, node: int = None, start_time: int = None):
        """
        Creates a simple networkx tree graph (every branch is a cell lifetime). This function is to be used for producing nx.graph objects(
        they can be used for visualization or other tasks),
        so only the start and the end of a branch are calculated, all cells in between are not taken into account.
        Args:
            start_time (int): From which timepoints are the graphs to be calculated.
                                For example if start_time is 10, then all trees that begin
                                on tp 10 or before are calculated.
        returns:
            G : list(nx.Digraph(),...)
            pos : list(dict(id:position))
        """

        mothers = list(self.time_nodes[0])
        if start_time and not node:
            mothers = [
                root for root in self.roots if self.time[root] <= start_time
            ]
        else:
            mothers = [node]
        graph = {}
        mothers = self.time_nodes[0]
        all_nodes = {}
        all_edges = {}
        for mom in mothers:
            edges = set()
            nodes = set()
            for branch in self.get_all_branches_of_node(mom):
                nodes.update((branch[0], branch[-1]))
                if len(branch) > 1:
                    edges.add((branch[0], branch[-1]))
                succ = self.successor.get(branch[-1], [])
                for suc in succ:
                    edges.add((branch[-1], suc))
            all_edges[mom] = edges
            all_nodes[mom] = nodes
        for i, mother in enumerate(mothers):
            graph[i] = nx.DiGraph()
            graph[i].add_nodes_from(all_nodes[mother])
            graph[i].add_edges_from(all_edges[mother])

        return graph

    def plot_all_lineages(
        self, starting_point: int = None, nrows=2, figsize=(10, 15)
    ):
        """Plots all lineages.

        Args:
            starting_point (int, optional): Which timepoints and upwards are the graphs to be calculated.
                                For example if start_time is 10, then all trees that begin
                                on tp 10 or before are calculated. Defaults to None.
            nrows (int):  How many rows of plots should be printed.
        """

        nrows = int(nrows)
        if nrows < 1 or not nrows:
            nrows = 1
            raise Warning("Number of rows cannot be 0")

        graphs = self.to_simple_networkx(start_time=starting_point)
        ncols = int(len(graphs) // nrows) + (
            # len(graphs) // nrows != len(graphs) / nrows
            +np.sign(len(graphs) % nrows)
        )
        pos = postions_of_nx(self, graphs)
        figure, axes = plt.subplots(figsize=figsize, nrows=nrows, ncols=ncols)
        flat_axes = axes.flatten()
        for i, graph in enumerate(graphs.values()):
            nx.draw_networkx(
                graph,
                pos[i],
                with_labels=False,
                arrows=False,
                width=0.1,
                node_size=1,
                ax=flat_axes[i],
            )
        [figure.delaxes(ax) for ax in axes.flatten() if not ax.has_data()]

    def plot_node(self, node):
        """Plots the subtree spawn by a node.

        Args:
            node (int): The id of the node that is going to be plotted.

        Returns:
            nx.Digraph: The graph defined by the subtree spawn by the node specified.
        """
        graph = self.to_simple_networkx(node)
        if len(graph) > 1:
            raise Warning("Please enter only one node")
        graph = graph[list(graph)[0]]
        nx.draw_networkx(
            graph,
            hierarchy_pos(graph, self, node),
            with_labels=False,
            arrows=False,
            width=0.1,
            node_size=1,
        )
        return graph

    # plt.tick_params(axis='both', which='both', right=False, left=False, top=False, bottom=False, labelleft=False, labelbottom = False)

    # def DTW(self, t1, t2, max_w=None, start_delay=None, end_delay=None,
    #         metric='euclidian', **kwargs):
    #     """ Computes the dynamic time warping distance between the tracks t1 and t2

    #         Args:
    #             t1 ([int, ]): list of node ids for the first track
    #             t2 ([int, ]): list of node ids for the second track
    #             w (int): maximum wapring allowed (default infinite),
    #                      if w=1 then the DTW is the distance between t1 and t2
    #             start_delay (int): maximum number of time points that can be
    #                                skipped at the beginning of the track
    #             end_delay (int): minimum number of time points that can be
    #                              skipped at the beginning of the track
    #             metric (str): str or callable, optional The distance metric to use.
    #                           Default='euclidean'. Refer to the documentation for
    #                           scipy.spatial.distance.cdist. Some examples:
    #                           'braycurtis', 'canberra', 'chebyshev', 'cityblock', 'correlation',
    #                           'cosine', 'dice', 'euclidean', 'hamming', 'jaccard', 'kulsinski',
    #                           'mahalanobis', 'matching', 'minkowski', 'rogerstanimoto', 'russellrao',
    #                           'seuclidean', 'sokalmichener', 'sokalsneath', 'sqeuclidean',
    #                           'wminkowski', 'yule'
    #             **kwargs (dict): Extra arguments to `metric`: refer to each metric
    #                              documentation in scipy.spatial.distance (optional)

    #         Returns:
    #             float: the dynamic time warping distance between the two tracks
    #     """
    #     from scipy.sparse import
    #     pos_t1 = [self.pos[ti] for ti in t1]
    #     pos_t2 = [self.pos[ti] for ti in t2]
    #     distance_matrix = np.zeros((len(t1), len(t2))) + np.inf

    #     c = distance.cdist(exp_data, num_data, metric=metric, **kwargs)

    #     d = np.zeros(c.shape)
    #     d[0, 0] = c[0, 0]
    #     n, m = c.shape
    #     for i in range(1, n):
    #         d[i, 0] = d[i-1, 0] + c[i, 0]
    #     for j in range(1, m):
    #         d[0, j] = d[0, j-1] + c[0, j]
    #     for i in range(1, n):
    #         for j in range(1, m):
    #             d[i, j] = c[i, j] + min((d[i-1, j], d[i, j-1], d[i-1, j-1]))
    #     return d[-1, -1], d

    def __getitem__(self, item):
        if isinstance(item, str):
            return self.__dict__[item]
        elif np.issubdtype(type(item), np.integer):
            return self.successor.get(item, [])
        else:
            raise KeyError(
                "Only integer or string are valid key for lineageTree"
            )

    def get_cells_at_t_from_root(self, r: [int, list], t: int = None) -> list:
        """
        Returns the list of cells at time `t` that are spawn by the node(s) `r`.

            Args:
                r (int | list): id or list of ids of the spawning node
                t (int): target time, if None goes as far as possible
                        (default None)

            Returns:
                (list) list of nodes at time `t` spawned by `r`
        """
        if not isinstance(r, list):
            r = [r]
        to_do = list(r)
        final_nodes = []
        while len(to_do) > 0:
            curr = to_do.pop()
            for _next in self[curr]:
                if self.time[_next] < t:
                    to_do.append(_next)
                elif self.time[_next] == t:
                    final_nodes.append(_next)
        if not final_nodes:
            return list(r)
        return final_nodes

    def __init__(
        self,
        file_format: str = None,
        tb: int = None,
        te: int = None,
        z_mult: float = 1.0,
        file_type: str = "",
        delim: str = ",",
        eigen: bool = False,
        shape: tuple = None,
        raw_size: tuple = None,
        reorder: bool = False,
        xml_attributes: tuple = None,
        name: str = None,
    ):
        """
        TODO: complete the doc
        Main library to build tree graph representation of lineage tree data
        It can read TGMM, ASTEC, SVF, MaMuT and TrackMate outputs.

        Args:
            file_format (str): either - path format to TGMM xmls
                                      - path to the MaMuT xml
                                      - path to the binary file
            tb (int): first time point (necessary for TGMM xmls only)
            te (int): last time point (necessary for TGMM xmls only)
            z_mult (float): z aspect ratio if necessary (usually only for TGMM xmls)
            file_type (str): type of input file. Accepts:
                'TGMM, 'ASTEC', MaMuT', 'TrackMate', 'csv', 'celegans', 'binary'
                default is 'binary'
        """
        self.name = name
        self.time_nodes = {}
        self.time_edges = {}
        self.max_id = -1
        self.next_id = []
        self.nodes = set()
        self.edges = set()
        self.successor = {}
        self.predecessor = {}
        self.pos = {}
        self.time_id = {}
        self.time = {}
        self.kdtrees = {}
        self.spatial_density = {}
        self.progeny = {}
        # self.labels = {}
        if xml_attributes is None:
            self.xml_attributes = []
        else:
            self.xml_attributes = xml_attributes
        file_type = file_type.lower()
        if file_type == "tgmm":
            self.read_tgmm_xml(file_format, tb, te, z_mult)
            self.t_b = tb
            self.t_e = te
        elif file_type == "mamut" or file_type == "trackmate":
            self.read_from_mamut_xml(file_format)
        elif file_type == "celegans":
            self.read_from_txt_for_celegans(file_format)
        elif file_type == "celegans_cao":
            self.read_from_txt_for_celegans_CAO(
                file_format, reorder=reorder, shape=shape, raw_size=raw_size
            )
        elif file_type == "mastodon":
            if isinstance(file_format, list) and len(file_format) == 2:
                self.read_from_mastodon_csv(file_format)
            else:
                if isinstance(file_format, list):
                    file_format = file_format[0]
                self.read_from_mastodon(file_format, name)
        elif file_type == "astec":
            self.read_from_ASTEC(file_format, eigen)
        elif file_type == "csv":
            self.read_from_csv(file_format, z_mult, link=1, delim=delim)
        elif file_format and file_format.endswith(".lT"):
            with open(file_format, "br") as f:
                tmp = pkl.load(f)
                f.close()
            self.__dict__.update(tmp.__dict__)
        elif file_format is not None:
            self.read_from_binary(file_format)
        if self.name is None:
            try:
                self.name = Path(file_format).stem
            except:
                self.name = Path(file_format[0]).stem<|MERGE_RESOLUTION|>--- conflicted
+++ resolved
@@ -2277,11 +2277,8 @@
         delta: callable = None,
         norm: callable = None,
         end_time: int = None,
-<<<<<<< HEAD
         get_tree_method: str = "comp",
         node_lengths: tuple = (1, 5, 7),
-=======
->>>>>>> ea572d28
     ) -> float:
         """
         TODO: Add option for choosing which tree aproximation should be used (Full, simple, comp)
@@ -2313,7 +2310,6 @@
 
         if delta is None or not callable(delta):
 
-<<<<<<< HEAD
             def delta(x, y, corres1, corres2, times1, times2):
                 if x is None and y is None:
                     return 0
@@ -2337,65 +2333,27 @@
 
             def norm(*args):
                 return 1
-=======
-            def delta(x, y, corres1, corres2, times):
-                if x is None:
-                    return times[corres2[y]]
-                if y is None:
-                    return times[corres1[x]]
-                len_x = times[corres1[x]]
-                len_y = times[corres2[y]]
-                return np.abs(len_x - len_y)  # / (len_x + len_y)
->>>>>>> ea572d28
 
         if norm is None or not callable(norm):
 
             def norm(x, y):
                 return max(
                     sum(
-<<<<<<< HEAD
                         self.get_simple_tree(n1, end_time=end_time)[1].values()
                     ),
                     sum(
                         self.get_simple_tree(n2, end_time=end_time)[1].values()
                     ),
                 )
-=======
-                        [
-                            v
-                            for v in self.get_simple_tree(
-                                n1, end_time=end_time
-                            )[1].values()
-                        ]
-                    ),
-                    sum(
-                        [
-                            v
-                            for v in self.get_simple_tree(
-                                n2, end_time=end_time
-                            )[1].values()
-                        ]
-                    ),
-                )
-
-        if norm is False:
->>>>>>> ea572d28
 
             # def norm(x,adj1,y,adj2,delta):
             #     return max(uted(x,adj1,[],[],delta = delta),
             #                uted(y,adj2,[],[],delta = delta))
 
-<<<<<<< HEAD
         simple_tree_1, times1 = self.get_fragmented_tree(n1, end_time=end_time)
         simple_tree_2, times2 = self.get_fragmented_tree(n2, end_time=end_time)
         nodes1, adj1, corres1 = self._edist_format(simple_tree_1)
         nodes2, adj2, corres2 = self._edist_format(simple_tree_2)
-=======
-        simple_tree_1, _ = self.get_simple_tree(n1, end_time=end_time)
-        simple_tree_2, _ = self.get_simple_tree(n2, end_time=end_time)
-        nodes1, adj1, corres1 = self.__edist_format(simple_tree_1)
-        nodes2, adj2, corres2 = self.__edist_format(simple_tree_2)
->>>>>>> ea572d28
         if len(nodes1) == len(nodes2) == 0:
             return 0
         delta_tmp = partial(
