#!python
# This file is subject to the terms and conditions defined in
# file 'LICENCE', which is part of this source code package.
# Author: Leo Guignard (leo.guignard...@AT@...gmail.com)
import importlib.metadata
import os
import pickle as pkl
import struct
import warnings
from collections.abc import Iterable
from functools import partial
from itertools import combinations
from numbers import Number
from pathlib import Path
from typing import TextIO, Union
<<<<<<< HEAD
from types import MappingProxyType
=======

from packaging.version import Version

>>>>>>> 458ced09
from .tree_styles import tree_style

try:
    from edist import uted
except ImportError:
    warnings.warn(
        "No edist installed therefore you will not be able to compute the tree edit distance.",
        stacklevel=2,
    )
import matplotlib.pyplot as plt
import numpy as np
from scipy.interpolate import InterpolatedUnivariateSpline
from scipy.spatial import Delaunay, distance
from scipy.spatial import cKDTree as KDTree

from .utils import (
    create_links_and_cycles,
    hierarchical_pos,
)


class lineageTree:
    def __eq__(self, other):
        if isinstance(other, lineageTree):
            return other.successor == self._successor
        return False

    def get_next_id(self):
        """Computes the next authorized id.

        Returns:
            int: next authorized id
        """
        if self.max_id == -1 and self.nodes:
            self.max_id = max(self.nodes)
        if self.next_id == []:
            self.max_id += 1
            return self.max_id
        else:
            return self.next_id.pop()

    def complete_lineage(self, nodes: Union[int, set] = None):
        """Makes all leaf branches longer so that they reach the last timepoint( self.t_e), useful
        for tree edit distance algorithms.

        Args:
            nodes (int,set), optional): Which trees should be "completed", if None it will complete the whole dataset. Defaults to None.
        """
        if nodes is None:
            nodes = set(self.roots)
        elif isinstance(nodes, int):
            nodes = {nodes}
        specfific_nodes = self.find_leaves(nodes)
        for leaf in specfific_nodes:
            self.add_branch(
                leaf,
                (self.t_e - self.time[leaf]),
                downstream=True,
            )

    ###TODO pos can be callable and stay motionless (copy the position of the succ node, use something like optical flow)
    def add_branch(
        self,
        node: int,
        length: int,
        downstream: bool,
        pos: Union[callable, None] = None,
    ):
        """Adds branches either downstream or upstream to the node selected. Does not add nodes

        Args:
            pred (int): Id of the successor (predecessor if reverse is False)
            length (int): The length of the new branch.
            pos (np.ndarray, optional): The new position of the branch. Defaults to None.
            move_timepoints (bool): Moves the time, important only if reverse= True
            reverese (bool): If True will create a branch that goes forwards in time otherwise backwards.
        Returns:
            (int): Id of the last node added.
        """
        if length == 0:
            return node
        if length < 1:
            raise ValueError("Length cannot be <2")
        if downstream:
            for _ in range(length):
                old_node = node
                node = self._add_node(pred=[old_node])
                self.time[node] = self.time[old_node] + 1
                self.time_nodes.setdefault(self.time[node], set()).add(node)
                # if not pos:
                #     self.pos[node] = self.pos[old_node]
                # else:
                #     self.pos[node] = pos
        else:
            if self._predecessor[node]:
                raise Warning("The node already has a predecessor.")
            if self.time[node] - length < self.t_b:
                raise Warning(
                    "A node cannot created outside the lower bound of the dataset. (It is possible to change it by lT.t_b = int(...))"
                )
            for _ in range(length):
                old_node = node
                node = self._add_node(succ=[old_node])
                self.time[node] = self.time[old_node] - 1
                self.time_nodes.setdefault(self.time[node], set()).add(node)
                # if not pos:
                #     self.pos[node] = self.pos[old_node]
                # else:
                #     self.pos[node] = pos
        self.t_e = max(max(self.time_nodes), self.t_e)
        return node

    def cut_tree(self, root):
        """It transforms a lineage that has at least 2 divisions into 2 independent lineages,
        that spawn from the time point of the first node. (splits a tree into 2)

        Args:
            root (int): The id of the node, which will be cut.

        Returns:
            int: The id of the new tree
        """
        cycle = self.get_successors(root)
        last_cell = cycle[-1]
        if last_cell in self._successor:
            new_lT = self._successor[last_cell].pop()
            self._predecessor.pop(new_lT)
            label_of_root = self.labels.get(cycle[0], cycle[0])
            self.labels[cycle[0]] = f"L-Split {label_of_root}"
            new_tr = self.add_branch(new_lT, len(cycle), downstream=False)
            self.roots.add(new_tr)
            self.labels[new_tr] = f"R-Split {label_of_root}"
            return new_tr
        else:
            raise Warning("No division of the branch")

    def fuse_lineage_tree(
        self,
        l1_root: int,
        l2_root: int,
        length_l1: int = 0,
        length_l2: int = 0,
        length: int = 1,
    ):
        """Fuses 2 lineages from the lineagetree object. The 2 lineages that are to be fused can have a longer
        first node and the node of the resulting lineage can also be longer.

        Args:
            l1_root (int): Id of the first root
            l2_root (int): Id of the second root
            length_l1 (int, optional): The length of the branch that will be added on top of the first lineage. Defaults to 0, which means only one node will be added.
            length_l2 (int, optional): The length of the branch that will be added on top of the second lineage. Defaults to 0, which means only one node will be added.
            length (int, optional): The length of the branch that will be added on top of the resulting lineage. Defaults to 1.

        Returns:
            int: The id of the root of the new lineage.
        """
        # if self._predecessor.get(l1_root) or self._predecessor.get(l2_root):
        #     raise ValueError("Please select 2 roots.")
        # if self.time[l1_root] != self.time[l2_root]:
        #     warnings.warn(
        #         "Using lineagetrees that do not exist in the same timepoint. The operation will continue"
        #     )
        # new_root1 = self.add_branch(l1_root, length_l1)
        # new_root2 = self.add_branch(l2_root, length_l2)
        # next_root1 = self[new_root1][0]
        # self.remove_nodes(new_root1)
        # self._successor[new_root2].append(next_root1)
        # self._predecessor[next_root1] = [new_root2]
        # new_branch = self.add_branch(
        #     new_root2,
        #     length - 1,
        # )
        # self.labels[new_branch] = f"Fusion of {new_root1} and {new_root2}"
        # return new_branch

    def copy_lineage(self, root):
        """
        Copies the structure of a tree and makes a new with new nodes.
        Warning does not take into account the predecessor of the root node.

        Args:
            root (int): The root of the tree to be copied

        Returns:
            int: The root of the new tree.
        """
        new_nodes = {
            old_node: self.get_next_id()
            for old_node in self.get_sub_tree(root)
        }
        self.nodes.update(new_nodes.values())
        for old_node, new_node in new_nodes.items():
            self.time[new_node] = self.time[old_node]
            succ = self._successor.get(old_node)
            if succ:
                self._successor[new_node] = [new_nodes[n] for n in succ]
            pred = self._predecessor.get(old_node)
            if pred:
                self._predecessor[new_node] = [new_nodes[n] for n in pred]
            self.pos[new_node] = self.pos[old_node] + 0.5
            self.time_nodes[self.time[old_node]].add(new_nodes[old_node])
        new_root = new_nodes[root]
        self.labels[new_root] = f"Copy of {root}"
        if self.time[new_root] == 0:
            self.roots.add(new_root)
        return new_root

    def add_root(self, t: int, pos: list = None):
        """Adds a root to a specific timepoint.

        Args:
            t (int): The timepoint the node is going to be added.
            pos (list): The position of the new node.
        """
        C_next = self.get_next_id()
        self._successor[C_next] = ()
        self._predecessor[C_next] = ()
        self.time[C_next] = t
        self.nodes.add(C_next)
        self.time_nodes.setdefault(t, set()).add(C_next)
        self.pos[C_next] = pos if isinstance(pos, list) else ()
        return C_next

    def _add_node(
        self,
        succ: list = None,
        pred: list = None,
        pos: np.ndarray = None,
        nid: int = None,
    ) -> int:
        """Adds a node to the lineageTree and update everything except time, this function is not to be called on its own,
        it's made to help other functions.

        Args:
            succ (int): id of the node the new node is a successor to
            pos ([float, ]): list of three floats representing the 3D
                spatial position of the node
            nid (int): id value of the new node, to be used carefully,
                if None is provided the new id is automatically computed.
            reverse (bool): True if in this lineageTree the predecessors
                are the successors and reciprocally.
                This is there for bacward compatibility, should be left at False.
        Returns:
            int: id of the new node.
        """
        if not succ and not pred:
            raise Warning(
                "Please enter a successor or a predecessor, otherwise use the add_roots() function."
            )
        C_next = self.get_next_id() if nid is None else nid
        if succ:
            self._successor[C_next] = succ
            for suc in succ:
                self._predecessor[suc] = (C_next,)
        else:
            self._successor[C_next] = ()
        if pred:
            self._predecessor[C_next] = pred
            self._successor[pred[0]] = self._successor.setdefault(
                pred[0], ()
            ) + (C_next,)
        else:
            self._predecessor[C_next] = ()
        self.nodes.add(C_next)
        if isinstance(pos, list):
            self.pos[C_next] = pos
        return C_next

    def remove_nodes(self, group: Union[int, set, list]):
        """Removes a group of nodes from the LineageTree

        Args:
            group (set|list|int): One or more nodes that are to be removed.
        """
        if isinstance(group, int):
            group = {group}
        if isinstance(group, list):
            group = set(group)
        group = self.nodes.intersection(group)
        self.nodes.difference_update(group)
        for node in group:
            self.time_nodes[self.time[node]].discard(node)
            for attr in self.__dict__:
                attr_value = self.__getattribute__(attr)
                if isinstance(attr_value, dict) and attr not in [
                    "successor",
                    "predecessor",
                    "time_nodes",
                ]:
                    attr_value.pop(node, ())
            if self._predecessor[node]:
                self._successor[self._predecessor[node][0]] = [
                    suc
                    for suc in self._successor[self._predecessor[node][0]]
                    if node != suc
                ]
            for p_node in self._successor[node]:
                self._predecessor[p_node] = ()
            self._predecessor.pop(node, ())
            self._successor.pop(node, ())

    def _fix_times(self, node):
        """Internal function that corrects all the timepoints of a subtree.

        Args:
            node (int): The node that has the correct time.
        """

    def modify_branch(self, node, new_length):
        """Changes the length of a branch, so it adds or removes nodes
        to make the correct length of the cycle.

        Args:
            node (int): Any node of the branch to be modified/
            new_length (int): The new length of the tree.
        """
        if new_length < 1:
            raise Warning(
                "New length should be >0, I f you want to remove a branch call remove_nodes"
            )
        cycle = self.get_cycle(node)
        length = len(cycle)
        if length == new_length:
            return
        successors = self._successor.get(cycle[-1])
        if length < new_length:
            nodes_to_change_time_vals = set(self.get_sub_tree(node))
            for _ in range(new_length - length):
                old_node = node
                node = self._add_node(
                    succ=self._successor[old_node],
                    pred=self._predecessor[old_node],
                )
        if new_length < length:
            self.remove_nodes(cycle[0 : length - new_length - 1])
            for _ in range(new_length):
                old_node = node
                node = self._add_node(
                    succ=self._successor[old_node],
                    pred=self._predecessor[old_node],
                )

    @property
    def time_resolution(self):
        if not hasattr(self, "_time_resolution"):
            self.time_resolution = 1
        return self._time_resolution / 10

    @time_resolution.setter
    def time_resolution(self, time_resolution):
        if time_resolution is not None:
            self._time_resolution = int(time_resolution * 10)
        else:
            warnings.warn("Time resolution set to default 0", stacklevel=2)
            self._time_resolution = 10

    @property
    def depth(self):
        if not hasattr(self, "_depth"):
            self._depth = {}
            for leaf in self.leaves:
                self._depth[leaf] = 1
                while leaf in self._predecessor:
                    parent = self._predecessor[leaf][0]
                    current_depth = self._depth.get(parent, 0)
                    self._depth[parent] = max(
                        self._depth[leaf] + 1, current_depth
                    )
                    leaf = parent
            for root in self.roots - set(self._depth):
                self._depth[root] = 1
        return self._depth

    @property
    def successor(self):
        print("rec")
        if hasattr(self, "_successor"):
            return MappingProxyType(self._successor)
        else:
            self._successor = self.successor
            return MappingProxyType(self._successor)

    @property
    def predecessor(self):
        if hasattr(self, "_predecessor"):
            return MappingProxyType(self._predecessor)
        else:
            self._predecessor = self.predecessor
            return MappingProxyType(self._predecessor)

    @property
    def roots(self):
        if not hasattr(self, "_roots") or self._changed_roots:
            self._roots = {s for s, p in self._predecessor.items() if p == ()}
            self._changed_roots = True
            return self._roots
        else:
            return self._roots

    @property
    def edges(self):
        return {(k, vi) for k, v in self._successor.items() for vi in v}

    @property
    def leaves(self):
        if not hasattr(self, "_leaves") or self._changed_leaves:
            self._leaves = {p for p, s in self._successor.items() if s == ()}
            self._changed_leaves = True
            return self._leaves
        else:
            return self._leaves

    @property
    def labels(self):
        if not hasattr(self, "_labels"):
            if hasattr(self, "cell_name"):
                self._labels = {
                    i: self.cell_name.get(i, "Unlabeled") for i in self.roots
                }
            else:
                self._labels = {
                    root: "Unlabeled"
                    for root in self.roots
                    for leaf in self.find_leaves(root)
                    if abs(self.time[leaf] - self.time[root])
                    >= abs(self.t_e - self.t_b) / 4
                }
        return self._labels

    def _write_header_am(self, f: TextIO, nb_points: int, length: int):
        """Header for Amira .am files"""
        f.write("# AmiraMesh 3D ASCII 2.0\n")
        f.write("define VERTEX %d\n" % (nb_points * 2))
        f.write("define EDGE %d\n" % nb_points)
        f.write("define POINT %d\n" % ((length) * nb_points))
        f.write("Parameters {\n")
        f.write('\tContentType "HxSpatialGraph"\n')
        f.write("}\n")

        f.write("VERTEX { float[3] VertexCoordinates } @1\n")
        f.write("EDGE { int[2] EdgeConnectivity } @2\n")
        f.write("EDGE { int NumEdgePoints } @3\n")
        f.write("POINT { float[3] EdgePointCoordinates } @4\n")
        f.write("VERTEX { float Vcolor } @5\n")
        f.write("VERTEX { int Vbool } @6\n")
        f.write("EDGE { float Ecolor } @7\n")
        f.write("VERTEX { int Vbool2 } @8\n")

    def write_to_am(
        self,
        path_format: str,
        t_b: int = None,
        t_e: int = None,
        length: int = 5,
        manual_labels: dict = None,
        default_label: int = 5,
        new_pos: np.ndarray = None,
    ):
        """Writes a lineageTree into an Amira readable data (.am format).

        Args:
            path_format (str): path to the output. It should contain 1 %03d where the time step will be entered
            t_b (int): first time point to write (if None, min(LT.to_take_time) is taken)
            t_e (int): last time point to write (if None, max(LT.to_take_time) is taken)
                note, if there is no 'to_take_time' attribute, self.time_nodes
                is considered instead (historical)
            length (int): length of the track to print (how many time before).
            manual_labels ({id: label, }): dictionary that maps cell ids to
            default_label (int): default value for the manual label
            new_pos ({id: [x, y, z]}): dictionary that maps a 3D position to a cell ID.
                if new_pos == None (default) then self.pos is considered.
        """
        if not hasattr(self, "to_take_time"):
            self.to_take_time = self.time_nodes
        if t_b is None:
            t_b = min(self.to_take_time.keys())
        if t_e is None:
            t_e = max(self.to_take_time.keys())
        if new_pos is None:
            new_pos = self.pos

        if manual_labels is None:
            manual_labels = {}
        for t in range(t_b, t_e + 1):
            with open(path_format % t, "w") as f:
                nb_points = len(self.to_take_time[t])
                self._write_header_am(f, nb_points, length)
                points_v = {}
                for C in self.to_take_time[t]:
                    C_tmp = C
                    positions = []
                    for _ in range(length):
                        C_tmp = self._predecessor.get(C_tmp, [C_tmp])[0]
                        positions.append(new_pos[C_tmp])
                    points_v[C] = positions

                f.write("@1\n")
                for C in self.to_take_time[t]:
                    f.write("{:f} {:f} {:f}\n".format(*tuple(points_v[C][0])))
                    f.write("{:f} {:f} {:f}\n".format(*tuple(points_v[C][-1])))

                f.write("@2\n")
                for i, _ in enumerate(self.to_take_time[t]):
                    f.write("%d %d\n" % (2 * i, 2 * i + 1))

                f.write("@3\n")
                for _ in self.to_take_time[t]:
                    f.write("%d\n" % (length))

                f.write("@4\n")
                for C in self.to_take_time[t]:
                    for p in points_v[C]:
                        f.write("{:f} {:f} {:f}\n".format(*tuple(p)))

                f.write("@5\n")
                for C in self.to_take_time[t]:
                    f.write(f"{manual_labels.get(C, default_label):f}\n")
                    f.write(f"{0:f}\n")

                f.write("@6\n")
                for C in self.to_take_time[t]:
                    f.write(
                        "%d\n"
                        % (
                            int(
                                manual_labels.get(C, default_label)
                                != default_label
                            )
                        )
                    )
                    f.write("%d\n" % (0))

                f.write("@7\n")
                for C in self.to_take_time[t]:
                    f.write(
                        f"{np.linalg.norm(points_v[C][0] - points_v[C][-1]):f}\n"
                    )

                f.write("@8\n")
                for _ in self.to_take_time[t]:
                    f.write("%d\n" % (1))
                    f.write("%d\n" % (0))
                f.close()

    def _get_height(self, c: int, done: dict):
        """Recursively computes the height of a cell within a tree * a space factor.
        This function is specific to the function write_to_svg.

        Args:
            c (int): id of a cell in a lineage tree from which the height will be computed from
            done ({int: [int, int]}): a dictionary that maps a cell id to its vertical and horizontal position
        Returns:
            float:
        """
        if c in done:
            return done[c][0]
        else:
            P = np.mean(
                [self._get_height(di, done) for di in self._successor[c]]
            )
            done[c] = [P, self.vert_space_factor * self.time[c]]
            return P

    def write_to_svg(
        self,
        file_name: str,
        roots: list = None,
        draw_nodes: bool = True,
        draw_edges: bool = True,
        order_key: callable = None,
        vert_space_factor: float = 0.5,
        horizontal_space: float = 1,
        node_size: callable = None,
        stroke_width: callable = None,
        factor: float = 1.0,
        node_color: callable = None,
        stroke_color: callable = None,
        positions: dict = None,
        node_color_map: callable = None,
        normalize: bool = True,
    ):
        ##### remove background? default True background value? default 1

        """Writes the lineage tree to an SVG file.
        Node and edges coloring and size can be provided.

        Args:
            file_name (str): filesystem filename valid for `open()`
            roots ([int, ...]): list of node ids to be drawn. If `None` all the nodes will be drawn. Default `None`
            draw_nodes (bool): wether to print the nodes or not, default `True`
            draw_edges (bool): wether to print the edges or not, default `True`
            order_key (callable): function that would work for the attribute `key=` for the `sort`/`sorted` function
            vert_space_factor (float): the vertical position of a node is its time. `vert_space_factor` is a
                               multiplier to space more or less nodes in time
            horizontal_space (float): space between two consecutive nodes
            node_size (callable | str): a function that maps a node id to a `float` value that will determine the
                       radius of the node. The default function return the constant value `vertical_space_factor/2.1`
                       If a string is given instead and it is a property of the tree,
                       the the size will be mapped according to the property
            stroke_width (callable): a function that maps a node id to a `float` value that will determine the
                          width of the daughter edge.  The default function return the constant value `vertical_space_factor/2.1`
            factor (float): scaling factor for nodes positions, default 1
            node_color (callable | str): a function that maps a node id to a triplet between 0 and 255.
                        The triplet will determine the color of the node. If a string is given instead and it is a property
                        of the tree, the the color will be mapped according to the property
            node_color_map (callable | str): the name of the colormap to use to color the nodes, or a colormap function
            stroke_color (callable): a function that maps a node id to a triplet between 0 and 255.
                          The triplet will determine the color of the stroke of the inward edge.
            positions ({int: [float, float], ...}): dictionary that maps a node id to a 2D position.
                       Default `None`. If provided it will be used to position the nodes.
        """
        import svgwrite

        def normalize_values(v, nodes, _range, shift, mult):
            min_ = np.percentile(v, 1)
            max_ = np.percentile(v, 99)
            values = _range * ((v - min_) / (max_ - min_)) + shift
            values_dict_nodes = dict(zip(nodes, values))
            return lambda x: values_dict_nodes[x] * mult

        if roots is None:
            roots = self.roots
            if hasattr(self, "image_label"):
                roots = [cell for cell in roots if self.image_label[cell] != 1]

        if node_size is None:

            def node_size(x):
                return vert_space_factor / 2.1

        elif isinstance(node_size, str) and node_size in self.__dict__:
            values = np.array(
                [self._successor[node_size][c] for c in self.nodes]
            )
            node_size = normalize_values(
                values, self.nodes, 0.5, 0.5, vert_space_factor / 2.1
            )
        if stroke_width is None:

            def stroke_width(x):
                return vert_space_factor / 2.2

        if node_color is None:

            def node_color(x):
                return 0, 0, 0

        elif isinstance(node_color, str) and node_color in self.__dict__:
            if isinstance(node_color_map, str):
                from matplotlib import colormaps

                if node_color_map in colormaps:
                    node_color_map = colormaps[node_color_map]
                else:
                    node_color_map = colormaps["viridis"]
            values = np.array(
                [self._successor[node_color][c] for c in self.nodes]
            )
            normed_vals = normalize_values(values, self.nodes, 1, 0, 1)

            def node_color(x):
                return [k * 255 for k in node_color_map(normed_vals(x))[:-1]]

        coloring_edges = stroke_color is not None
        if not coloring_edges:

            def stroke_color(x):
                return 0, 0, 0

        elif isinstance(stroke_color, str) and stroke_color in self.__dict__:
            if isinstance(node_color_map, str):
                from matplotlib import colormaps

                if node_color_map in colormaps:
                    node_color_map = colormaps[node_color_map]
                else:
                    node_color_map = colormaps["viridis"]
            values = np.array(
                [self._successor[stroke_color][c] for c in self.nodes]
            )
            normed_vals = normalize_values(values, self.nodes, 1, 0, 1)

            def stroke_color(x):
                return [k * 255 for k in node_color_map(normed_vals(x))[:-1]]

        prev_x = 0
        self.vert_space_factor = vert_space_factor
        if order_key is not None:
            roots.sort(key=order_key)
        treated_cells = []

        pos_given = positions is not None
        if not pos_given:
            positions = dict(
                zip(
                    self.nodes,
                    [
                        [0.0, 0.0],
                    ]
                    * len(self.nodes),
                )
            )
        for _i, r in enumerate(roots):
            r_leaves = []
            to_do = [r]
            while len(to_do) != 0:
                curr = to_do.pop(0)
                treated_cells += [curr]
                if not self._successor[curr]:
                    if order_key is not None:
                        to_do += sorted(self._successor[curr], key=order_key)
                    else:
                        to_do += self._successor[curr]
                else:
                    r_leaves += [curr]
            r_pos = {
                leave: [
                    prev_x + horizontal_space * (1 + j),
                    self.vert_space_factor * self.time[leave],
                ]
                for j, leave in enumerate(r_leaves)
            }
            self._get_height(r, r_pos)
            prev_x = np.max(list(r_pos.values()), axis=0)[0]
            if not pos_given:
                positions.update(r_pos)

        dwg = svgwrite.Drawing(
            file_name,
            profile="tiny",
            size=factor * np.max(list(positions.values()), axis=0),
        )
        if draw_edges and not draw_nodes and not coloring_edges:
            to_do = set(treated_cells)
            while len(to_do) > 0:
                curr = to_do.pop()
                c_cycle = self.get_cycle(curr)
                x1, y1 = positions[c_cycle[0]]
                x2, y2 = positions[c_cycle[-1]]
                dwg.add(
                    dwg.line(
                        (factor * x1, factor * y1),
                        (factor * x2, factor * y2),
                        stroke=svgwrite.rgb(0, 0, 0),
                    )
                )
                for si in self._successor[c_cycle[-1]]:
                    x3, y3 = positions[si]
                    dwg.add(
                        dwg.line(
                            (factor * x2, factor * y2),
                            (factor * x3, factor * y3),
                            stroke=svgwrite.rgb(0, 0, 0),
                        )
                    )
                to_do.difference_update(c_cycle)
        else:
            for c in treated_cells:
                x1, y1 = positions[c]
                for si in self._successor[c]:
                    x2, y2 = positions[si]
                    if draw_edges:
                        dwg.add(
                            dwg.line(
                                (factor * x1, factor * y1),
                                (factor * x2, factor * y2),
                                stroke=svgwrite.rgb(*(stroke_color(si))),
                                stroke_width=svgwrite.pt(stroke_width(si)),
                            )
                        )
            for c in treated_cells:
                x1, y1 = positions[c]
                if draw_nodes:
                    dwg.add(
                        dwg.circle(
                            (factor * x1, factor * y1),
                            node_size(c),
                            fill=svgwrite.rgb(*(node_color(c))),
                        )
                    )
        dwg.save()

    def to_tlp(
        self,
        fname: str,
        t_min: int = -1,
        t_max: int = np.inf,
        nodes_to_use: list = None,
        temporal: bool = True,
        spatial: str = None,
        write_layout: bool = True,
        node_properties: dict = None,
        Names: bool = False,
    ):
        """Write a lineage tree into an understable tulip file.

        Args:
            fname (str): path to the tulip file to create
            t_min (int): minimum time to consider, default -1
            t_max (int): maximum time to consider, default np.inf
            nodes_to_use ([int, ]): list of nodes to show in the graph,
                          default *None*, then self.nodes is used
                          (taking into account *t_min* and *t_max*)
            temporal (bool): True if the temporal links should be printed, default True
            spatial (str): Build spatial edges from a spatial neighbourhood graph.
                The graph has to be computed before running this function
                'ball': neighbours at a given distance,
                'kn': k-nearest neighbours,
                'GG': gabriel graph,
                None: no spatial edges are writen.
                Default None
            write_layout (bool): True, write the spatial position as layout,
                                   False, do not write spatial positionm
                                   default True
            node_properties ({`p_name`, [{id, p_value}, default]}): a dictionary of properties to write
                                                To a key representing the name of the property is
                                                paired a dictionary that maps a cell id to a property
                                                and a default value for this property
            Names (bool): Only works with ASTEC outputs, True to sort the cells by their names
        """

        def format_names(names_which_matter):
            """Return an ensured formated cell names"""
            tmp = {}
            for k, v in names_which_matter.items():
                tmp[k] = (
                    v.split(".")[0][0]
                    + "%02d" % int(v.split(".")[0][1:])
                    + "."
                    + "%04d" % int(v.split(".")[1][:-1])
                    + v.split(".")[1][-1]
                )
            return tmp

        def spatial_adjlist_to_set(s_g):
            s_edges = set()
            for _t, gg in s_g.items():
                for c, N in gg.items():
                    s_edges.update([tuple(sorted([c, ni])) for ni in N])
            return s_edges

        with open(fname, "w") as f:
            f.write('(tlp "2.0"\n')
            f.write("(nodes ")

            if spatial:
                if spatial.lower() == "gg" and hasattr(self, "Gabriel_graph"):
                    s_edges = spatial_adjlist_to_set(self.Gabriel_graph)
                elif spatial.lower() == "kn" and hasattr(self, "kn_graph"):
                    s_edges = spatial_adjlist_to_set(self.kn_graph)
                elif spatial.lower() == "ball" and hasattr(self, "th_edges"):
                    s_edges = spatial_adjlist_to_set(self.th_edges)

            if not nodes_to_use:
                if t_max != np.inf or t_min > -1:
                    nodes_to_use = [
                        n for n in self.nodes if t_min < self.time[n] <= t_max
                    ]
                    edges_to_use = []
                    if temporal:
                        edges_to_use += [
                            e
                            for e in self.edges
                            if t_min < self.time[e[0]] < t_max
                        ]
                    if spatial:
                        edges_to_use += [
                            e
                            for e in s_edges
                            if t_min < self.time[e[0]] < t_max
                        ]
                else:
                    nodes_to_use = list(self.nodes)
                    edges_to_use = []
                    if temporal:
                        edges_to_use += list(self.edges)
                    if spatial:
                        edges_to_use += list(s_edges)
            else:
                edges_to_use = []
                nodes_to_use = set(nodes_to_use)
                if temporal:
                    for n in nodes_to_use:
                        for d in self._successor[n]:
                            if d in nodes_to_use:
                                edges_to_use.append((n, d))
                if spatial:
                    edges_to_use += [
                        e for e in s_edges if t_min < self.time[e[0]] < t_max
                    ]
            nodes_to_use = set(nodes_to_use)
            if Names:
                names_which_matter = {
                    k: v
                    for k, v in node_properties[Names][0].items()
                    if v != "" and v != "NO" and k in nodes_to_use
                }
                names_formated = format_names(names_which_matter)
                order_on_nodes = np.array(list(names_formated.keys()))[
                    np.argsort(list(names_formated.values()))
                ]
                nodes_to_use = set(nodes_to_use).difference(order_on_nodes)
                tmp_names = {}
                for k, v in node_properties[Names][0].items():
                    if (
                        len(
                            self._successor.get(
                                self._predecessor.get(k, [-1])[0], ()
                            )
                        )
                        != 1
                        or self.time[k] == t_min + 1
                    ):
                        tmp_names[k] = v
                node_properties[Names][0] = tmp_names
                for n in order_on_nodes:
                    f.write(str(n) + " ")
            else:
                order_on_nodes = set()

            for n in nodes_to_use:
                f.write(str(n) + " ")
            f.write(")\n")

            nodes_to_use.update(order_on_nodes)

            for i, e in enumerate(edges_to_use):
                f.write(
                    "(edge "
                    + str(i)
                    + " "
                    + str(e[0])
                    + " "
                    + str(e[1])
                    + ")\n"
                )

            f.write('(property 0 int "time"\n')
            f.write('\t(default "0" "0")\n')
            for n in nodes_to_use:
                f.write(
                    "\t(node " + str(n) + ' "' + str(self.time[n]) + '")\n'
                )
            f.write(")\n")

            if write_layout:
                f.write('(property 0 layout "viewLayout"\n')
                f.write('\t(default "(0, 0, 0)" "()")\n')
                for n in nodes_to_use:
                    f.write(
                        "\t(node "
                        + str(n)
                        + ' "'
                        + str(tuple(self.pos[n]))
                        + '")\n'
                    )
                f.write(")\n")
                f.write('(property 0 double "distance"\n')
                f.write('\t(default "0" "0")\n')
                for i, e in enumerate(edges_to_use):
                    d_tmp = np.linalg.norm(self.pos[e[0]] - self.pos[e[1]])
                    f.write("\t(edge " + str(i) + ' "' + str(d_tmp) + '")\n')
                    f.write(
                        "\t(node " + str(e[0]) + ' "' + str(d_tmp) + '")\n'
                    )
                f.write(")\n")

            if node_properties:
                for p_name, (p_dict, default) in node_properties.items():
                    if isinstance(list(p_dict.values())[0], str):
                        f.write(f'(property 0 string "{p_name}"\n')
                        f.write(f"\t(default {default} {default})\n")
                    elif isinstance(list(p_dict.values())[0], Number):
                        f.write(f'(property 0 double "{p_name}"\n')
                        f.write('\t(default "0" "0")\n')
                    for n in nodes_to_use:
                        f.write(
                            "\t(node "
                            + str(n)
                            + ' "'
                            + str(p_dict.get(n, default))
                            + '")\n'
                        )
                    f.write(")\n")

            f.write(")")
            f.close()

    def to_binary(self, fname: str, starting_points: list = None):
        """Writes the lineage tree (a forest) as a binary structure
        (assuming it is a binary tree, it would not work for *n* ary tree with 2 < *n*).
        The binary file is composed of 3 sequences of numbers and
        a header specifying the size of each of these sequences.
        The first sequence, *number_sequence*, represents the lineage tree
        as a DFT preporder transversal list. -1 signifying a leaf and -2 a branching
        The second sequence, *time_sequence*, represent the starting time of each tree.
        The third sequence, *pos_sequence*, reprensent the 3D coordinates of the objects.
        The header specify the size of each of these sequences.
        Each size is stored as a long long
        The *number_sequence* is stored as a list of long long (0 -> 2^(8*8)-1)
        The *time_sequence* is stored as a list of unsigned short (0 -> 2^(8*2)-1)
        The *pos_sequence* is stored as a list of double.

        Args:
            fname (str): name of the binary file
            starting_points ([int, ]): list of the roots to be written.
                If None, all roots are written, default value, None
        """
        if starting_points is None:
            starting_points = [
                c
                for c in self._successor
                if self._predecessor.get(c, ()) == ()
            ]
        number_sequence = [-1]
        pos_sequence = []
        time_sequence = []
        for c in starting_points:
            time_sequence.append(self.time.get(c, 0))
            to_treat = [c]
            while to_treat != ():
                curr_c = to_treat.pop()
                number_sequence.append(curr_c)
                pos_sequence += list(self.pos[curr_c])
                if self._successor[curr_c] == ():
                    number_sequence.append(-1)
                elif len(self._successor[curr_c]) == 1:
                    to_treat += self._successor[curr_c]
                else:
                    number_sequence.append(-2)
                    to_treat += self._successor[curr_c]
        remaining_nodes = set(self.nodes) - set(number_sequence)

        for c in remaining_nodes:
            time_sequence.append(self.time.get(c, 0))
            number_sequence.append(c)
            pos_sequence += list(self.pos[c])
            number_sequence.append(-1)

        with open(fname, "wb") as f:
            f.write(struct.pack("q", len(number_sequence)))
            f.write(struct.pack("q", len(time_sequence)))
            f.write(struct.pack("q", len(pos_sequence)))
            f.write(struct.pack("q" * len(number_sequence), *number_sequence))
            f.write(struct.pack("H" * len(time_sequence), *time_sequence))
            f.write(struct.pack("d" * len(pos_sequence), *pos_sequence))

            f.close()

    def write(self, fname: str):
        """
        Write a lineage tree on disk as an .lT file.

        Args:
            fname (str): path to and name of the file to save
        """
        if os.path.splitext(fname)[-1] != ".lT":
            fname = os.path.extsep.join((fname, "lT"))
        with open(fname, "bw") as f:
            pkl.dump(self, f)
            f.close()

    @classmethod
    def load(clf, fname: str, rm_empty_lists=False):
        """
        Loading a lineage tree from a ".lT" file.

        Args:
            fname (str): path to and name of the file to read

        Returns:
            (lineageTree): loaded file
        """
        with open(fname, "br") as f:
            lT = pkl.load(f)
            f.close()

        # if not hasattr(lT, "_successor"):
        #     lT._successor = dict(lT.successor)
        # if not hasattr(lT, "_predecessor"):
        #     lT._predecessor = dict(lT.predecessor)
        if not hasattr(lT, "time_resolution"):
            lT.time_resolution = None
        for node in lT.nodes.difference(lT.predecessor):
            lT.predecessor[node] = ()
        for node in lT.nodes.difference(lT.successor):
            lT.successor[node] = ()
        for k, v in lT.successor.items():
            lT.successor[k] = tuple(v)
        for k, v in lT.predecessor.items():
            lT.predecessor[k] = tuple(v)
        # lT._predecessor = dict(lT.predecessor)
        # lT._successor = dict(lT.successor)

        return lT

    def get_idx3d(self, t: int) -> tuple:
        """Get a 3d kdtree for the dataset at time *t* .
        The  kdtree is stored in *self.kdtrees[t]*

        Args:
            t (int): time
        Returns:
            (kdtree, [int, ]): the built kdtree and
                the correspondancy list,
                If the query in the kdtree gives you the value i,
                then it corresponds to the id in the tree to_check_self[i]
        """
        to_check_self = list(self.time_nodes[t])
        if t not in self.kdtrees:
            data_corres = {}
            data = []
            for i, C in enumerate(to_check_self):
                data.append(tuple(self.pos[C]))
                data_corres[i] = C
            idx3d = KDTree(data)
            self.kdtrees[t] = idx3d
        else:
            idx3d = self.kdtrees[t]
        return idx3d, np.array(to_check_self)

    def get_gabriel_graph(self, t: int) -> dict:
        """Build the Gabriel graph of the given graph for time point `t`
        The Garbiel graph is then stored in self.Gabriel_graph and returned
        *WARNING: the graph is not recomputed if already computed. even if nodes were added*.

        Args:
            t (int): time
        Returns:
            {int, set([int, ])}: a dictionary that maps a node to
                the set of its neighbors
        """
        if not hasattr(self, "Gabriel_graph"):
            self.Gabriel_graph = {}

        if t not in self.Gabriel_graph:
            idx3d, nodes = self.get_idx3d(t)

            data_corres = {}
            data = []
            for i, C in enumerate(nodes):
                data.append(self.pos[C])
                data_corres[i] = C

            tmp = Delaunay(data)

            delaunay_graph = {}

            for N in tmp.simplices:
                for e1, e2 in combinations(np.sort(N), 2):
                    delaunay_graph.setdefault(e1, set()).add(e2)
                    delaunay_graph.setdefault(e2, set()).add(e1)

            Gabriel_graph = {}

            for e1, neighbs in delaunay_graph.items():
                for ni in neighbs:
                    if not any(
                        np.linalg.norm((data[ni] + data[e1]) / 2 - data[i])
                        < np.linalg.norm(data[ni] - data[e1]) / 2
                        for i in delaunay_graph[e1].intersection(
                            delaunay_graph[ni]
                        )
                    ):
                        Gabriel_graph.setdefault(data_corres[e1], set()).add(
                            data_corres[ni]
                        )
                        Gabriel_graph.setdefault(data_corres[ni], set()).add(
                            data_corres[e1]
                        )

            self.Gabriel_graph[t] = Gabriel_graph

        return self.Gabriel_graph[t]

    def get_predecessors(
        self, x: int, depth: int = None, start_time: int = None, end_time=None
    ) -> list:
        """Computes the predecessors of the node `x` up to
        `depth` predecessors or the begining of the life of `x`.
        The ordered list of ids is returned.

        Args:
            x (int): id of the node to compute
            depth (int): maximum number of predecessors to return
        Returns:
            [int, ]: list of ids, the last id is `x`
        """
        if not start_time:
            start_time = self.t_b
        if not end_time:
            end_time = self.t_e
        unconstrained_cycle = [x]
        cycle = [x] if start_time <= self.time[x] <= end_time else ()
        acc = 0
        while (
            acc != depth
            and start_time < self.time[unconstrained_cycle[0]]
            and (
                self._predecessor[unconstrained_cycle[0]] != ()
                and (  # Please dont change very important even if it looks weird.
                    len(
                        self._successor[
                            self._predecessor[unconstrained_cycle[0]][0]
                        ]
                    )
                    == 1
                )
            )
        ):
            unconstrained_cycle.insert(
                0, self._predecessor[unconstrained_cycle[0]][0]
            )
            acc += 1
            if start_time <= self.time[unconstrained_cycle[0]] <= end_time:
                cycle.insert(0, unconstrained_cycle[0])

        return cycle

    def get_successors(
        self, x: int, depth: int = None, end_time: int = None
    ) -> list:
        """Computes the successors of the node `x` up to
        `depth` successors or the end of the life of `x`.
        The ordered list of ids is returned.

        Args:
            x (int): id of the node to compute
            depth (int): maximum number of predecessors to return
        Returns:
            [int, ]: list of ids, the first id is `x`
        """
        if end_time is None:
            end_time = self.t_e
        cycle = [x]
        acc = 0
        while (
            len(self._successor[cycle[-1]]) == 1
            and acc != depth
            and self.time[cycle[-1]] < end_time
        ):
            cycle += self._successor[cycle[-1]]
            acc += 1

        return cycle

    def get_cycle(
        self,
        x: int,
        depth: int = None,
        depth_pred: int = None,
        depth_succ: int = None,
        end_time: int = None,
    ) -> list:
        """Computes the predecessors and successors of the node `x` up to
        `depth_pred` predecessors plus `depth_succ` successors.
        If the value `depth` is provided and not None,
        `depth_pred` and `depth_succ` are overwriten by `depth`.
        The ordered list of ids is returned.
        If all `depth` are None, the full cycle is returned.

        Args:
            x (int): id of the node to compute
            depth (int): maximum number of predecessors and successor to return
            depth_pred (int): maximum number of predecessors to return
            depth_succ (int): maximum number of successors to return
        Returns:
            [int, ]: list of ids
        """
        if end_time is None:
            end_time = self.t_e
        if depth is not None:
            depth_pred = depth_succ = depth
        return self.get_predecessors(x, depth_pred, end_time=end_time)[
            :-1
        ] + self.get_successors(x, depth_succ, end_time=end_time)

    @property
    def all_tracks(self):
        if not hasattr(self, "_all_tracks"):
            self._all_tracks = self.get_all_tracks()
        return self._all_tracks

    def get_all_branches_of_node(
        self, node: int, end_time: int = None
    ) -> list:
        """Computes all the tracks of the subtree spawn by a given node.
        Similar to get_all_tracks().

        Args:
            node (int, optional): The node that we want to get its branches.

        Returns:
            ([[int, ...], ...]): list of lists containing track cell ids
        """
        if not end_time:
            end_time = self.t_e
        branches = [self.get_successors(node)]
        to_do = list(self._successor[branches[0][-1]])
        while to_do:
            current = to_do.pop()
            track = self.get_successors(current, end_time=end_time)
            # if len(track) != 1 or self.time[current] <= end_time:
            if self.time[track[-1]] <= end_time:
                branches += [track]
                to_do += self._successor[track[-1]]
        return branches

    def get_all_tracks(self, force_recompute: bool = False) -> list:
        """Computes all the tracks of a given lineage tree,
        stores it in `self.all_tracks` and returns it.

        Returns:
            ([[int, ...], ...]): list of lists containing track cell ids
        """
        if not hasattr(self, "_all_tracks") or force_recompute:
            self._all_tracks = []
            to_do = list(self.roots)
            while len(to_do) != 0:
                current = to_do.pop()
                track = self.get_cycle(current)
                self._all_tracks += [track]
                to_do.extend(self._successor[track[-1]])
        return self._all_tracks

    def get_tracks(self, roots: list = None) -> list:
        """Computes the tracks given by the list of nodes `roots` and returns it.

        Args:
            roots (list): list of ids of the roots to be computed
        Returns:
            ([[int, ...], ...]): list of lists containing track cell ids
        """
        if roots is None:
            return self.get_all_tracks(force_recompute=True)
        else:
            tracks = []
            to_do = list(roots)
            while len(to_do) != 0:
                current = to_do.pop()
                track = self.get_cycle(current)
                tracks.append(track)
                to_do.extend(self._successor[track[-1]])
            return tracks

    def find_leaves(self, roots: Union[int, set, list, tuple]):
        """Finds the leaves of a tree spawned by one or more nodes.

        Args:
            roots (Union[int,set,list,tuple]): The roots of the trees.

        Returns:
            set: The leaves of one or more trees.
        """
        if not isinstance(roots, Iterable):
            to_do = [roots]
        elif isinstance(roots, Iterable):
            to_do = list(roots)
        leaves = set()
        while to_do:
            curr = to_do.pop()
            succ = self._successor.get(curr, ())
            if not succ:
                leaves.add(curr)
            to_do += succ
        return leaves

    def get_sub_tree(
        self,
        x: Union[int, Iterable],
        end_time: Union[int, None] = None,
        preorder: bool = False,
    ) -> list:
        """Computes the list of cells from the subtree spawned by *x*
        The default output order is breadth first traversal.
        Unless preorder is `True` in that case the order is
        Depth first traversal preordered.

        Args:
            x (int): id of root node
            preorder (bool): if True the output is preorder DFT
        Returns:
            ([int, ...]): the ordered list of node ids
        """
        if not end_time:
            end_time = self.t_e
        if not isinstance(x, Iterable):
            to_do = [x]
        elif isinstance(x, Iterable):
            to_do = list(x)
        sub_tree = []
        while to_do:
            curr = to_do.pop()
            succ = self._successor.get(curr, ())
            if succ and end_time < self.time.get(curr, end_time):
                succ = []
                continue
            if preorder:
                to_do = succ + to_do
            else:
                to_do += succ
                sub_tree += [curr]
        return sub_tree

    def compute_spatial_density(
        self, t_b: int = None, t_e: int = None, th: float = 50
    ) -> dict:
        """Computes the spatial density of cells between `t_b` and `t_e`.
        The spatial density is computed as follow:
        #cell/(4/3*pi*th^3)
        The results is stored in self.spatial_density is returned.

        Args:
            t_b (int): starting time to look at, default first time point
            t_e (int): ending time to look at, default last time point
            th (float): size of the neighbourhood
        Returns:
            {int, float}: dictionary that maps a cell id to its spatial density
        """
        s_vol = 4 / 3.0 * np.pi * th**3
        time_range = set(range(t_b, t_e + 1)).intersection(self.time_nodes)
        for t in time_range:
            idx3d, nodes = self.get_idx3d(t)
            nb_ni = [
                (len(ni) - 1) / s_vol
                for ni in idx3d.query_ball_tree(idx3d, th)
            ]
            self.spatial_density.update(dict(zip(nodes, nb_ni)))
        return self.spatial_density

    def compute_k_nearest_neighbours(self, k: int = 10) -> dict:
        """Computes the k-nearest neighbors
        Writes the output in the attribute `kn_graph`
        and returns it.

        Args:
            k (float): number of nearest neighours
        Returns:
            {int, set([int, ...])}: dictionary that maps
                a cell id to its `k` nearest neighbors
        """
        self.kn_graph = {}
        for t, nodes in self.time_nodes.items():
            use_k = k if k < len(nodes) else len(nodes)
            idx3d, nodes = self.get_idx3d(t)
            pos = [self.pos[c] for c in nodes]
            _, neighbs = idx3d.query(pos, use_k)
            out = dict(zip(nodes, [set(nodes[ni[1:]]) for ni in neighbs]))
            self.kn_graph.update(out)
        return self.kn_graph

    def compute_spatial_edges(self, th: int = 50) -> dict:
        """Computes the neighbors at a distance `th`
        Writes the output in the attribute `th_edge`
        and returns it.

        Args:
            th (float): distance to consider neighbors
        Returns:
            {int, set([int, ...])}: dictionary that maps
                a cell id to its neighbors at a distance `th`
        """
        self.th_edges = {}
        for t, _ in self.time_nodes.items():
            idx3d, nodes = self.get_idx3d(t)
            neighbs = idx3d.query_ball_tree(idx3d, th)
            out = dict(zip(nodes, [set(nodes[ni]) for ni in neighbs]))
            self.th_edges.update(
                {k: v.difference([k]) for k, v in out.items()}
            )
        return self.th_edges

    def main_axes(self, time: int = None):
        """Finds the main axes for a timepoint.
        If none will select the timepoint with the highest amound of cells.

        Args:
            time (int, optional): The timepoint to find the main axes.
                                  If None will find the timepoint
                                  with the largest number of cells.

        Returns:
            list: A list that contains the array of eigenvalues and eigenvectors.
        """
        if time is None:
            time = max(self.time_nodes, key=lambda x: len(self.time_nodes[x]))
        pos = np.array([self.pos[node] for node in self.time_nodes[time]])
        pos = pos - np.mean(pos, axis=0)
        cov = np.cov(np.array(pos).T)
        eig_val, eig_vec = np.linalg.eig(cov)
        srt = np.argsort(eig_val)[::-1]
        self.eig_val, self.eig_vec = eig_val[srt], eig_vec[:, srt]
        return eig_val[srt], eig_vec[:, srt]

    def scale_embryo(self, scale=1000):
        """Scale the embryo using their eigenvalues.

        Args:
            scale (int, optional): The resulting scale you want to achieve. Defaults to 1000.

        Returns:
            float: The scale factor.
        """
        eig = self.main_axes()[0]
        return scale / (np.sqrt(eig[0]))

    @staticmethod
    def __rodrigues_rotation_matrix(vector1, vector2=(0, 1, 0)):
        """Calculates the rodrigues matrix of a dataset. It should use vectors from the find_main_axes(eigenvectors) function of LineagTree.
        Uses the Rodrigues rotation formula.

        Args:
            vector1 (list|np.array): The vector that should be rotated to be aligned to the second vector
            vector2 (list|np.array, optional): The second vector. Defaults to [1,0,0].

        Returns:
            np.array: The rotation matrix.
        """
        vector1 = vector1 / np.linalg.norm(vector1)
        vector2 = vector2 / np.linalg.norm(vector2)
        if vector1 @ vector2 == 1:
            return np.eye(3)
        angle = np.arccos(vector1 @ vector2)
        axis = np.cross(vector1, vector2)
        axis = axis / np.linalg.norm(axis)
        K = np.array(
            [
                [0, -axis[2], axis[1]],
                [axis[2], 0, -axis[0]],
                [-axis[1], axis[0], 0],
            ]
        )
        return np.eye(3) + np.sin(angle) * K + (1 - np.cos(angle)) * K @ K

    def get_ancestor_at_t(self, n: int, time: int = None):
        """
        Find the id of the ancestor of a give node `n`
        at a given time `time`.

        If there is no ancestor, returns `-1`
        If time is None return the root of the sub tree that spawns
        the node n.

        Args:
            n (int): node for which to look the ancestor
            time (int): time at which the ancestor has to be found.
                If `None` the ancestor at the first time point
                will be found (default `None`)

        Returns:
            (int): the id of the ancestor at time `time`,
                `-1` if it does not exist
        """
        if n not in self.nodes:
            return
        if time is None:
            time = self.t_b
        ancestor = n
        while (
            time < self.time.get(ancestor, -1)
            and ancestor in self._predecessor
        ):
            ancestor = self._predecessor.get(ancestor, [-1])[0]
        return ancestor

    def get_labelled_ancestor(self, node: int):
        """Finds the first labelled ancestor and returns its ID otherwise returns None

        Args:
            node (int): The id of the node

        Returns:
            [None,int]: Returns the first ancestor found that has a label otherwise
            None.
        """
        if node not in self.nodes:
            return None
        ancestor = node
        while (
            self.t_b <= self.time.get(ancestor, self.t_b - 1)
            and ancestor != -1
        ):
            if ancestor in self.labels:
                return ancestor
            ancestor = self._predecessor.get(ancestor, [-1])[0]
        return

    def unordered_tree_edit_distances_at_time_t(
        self,
        t: int,
        end_time: int = None,
        style="simple",
        downsample: int = 2,
        normalize: bool = True,
        recompute: bool = False,
    ) -> dict:
        """
        Compute all the pairwise unordered tree edit distances from Zhang 996 between the trees spawned at time `t`

        Args:
            t (int): time to look at
            delta (callable): comparison function (see edist doc for more information)
            norm (callable): norming function that takes the number of nodes
                of the tree spawned by `n1` and the number of nodes
                of the tree spawned by `n2` as arguments.
            recompute (bool): if True, forces to recompute the distances (default: False)
            end_time (int): The final time point the comparison algorithm will take into account. If None all nodes
                            will be taken into account.

        Returns:
            (dict) a dictionary that maps a pair of cell ids at time `t` to their unordered tree edit distance
        """
        if not hasattr(self, "uted"):
            self.uted = {}
        elif t in self.uted and not recompute:
            return self.uted[t]
        self.uted[t] = {}
        roots = self.time_nodes[t]
        for n1, n2 in combinations(roots, 2):
            key = tuple(sorted((n1, n2)))
            self.uted[t][key] = self.unordered_tree_edit_distance(
                n1,
                n2,
                end_time=end_time,
                style=style,
                downsample=downsample,
                normalize=normalize,
            )
        return self.uted[t]

    def unordered_tree_edit_distance(
        self,
        n1: int,
        n2: int,
        end_time: int = None,
        norm: Union["max", "sum", None] = "max",
        style="simple",
        downsample: int = 2,
    ) -> float:
        """
        Compute the unordered tree edit distance from Zhang 1996 between the trees spawned
        by two nodes `n1` and `n2`. The topology of the trees are compared and the matching
        cost is given by the function delta (see edist doc for more information).
        The distance is normed by the function norm that takes the two list of nodes
        spawned by the trees `n1` and `n2`.

        Args:
            n1 (int): id of the first node to compare
            n2 (int): id of the second node to compare
            tree_style ("mini","simple","fragmented","full"): Which tree approximation is going to be used for the comparisons.
                                                              Defaults to "fragmented".

        Returns:
            (float) The normed unordered tree edit distance
        """

        tree = tree_style[style].value
        tree1 = tree(
            lT=self,
            downsample=downsample,
            end_time=end_time,
            root=n1,
            time_scale=1,
        )
        tree2 = tree(
            lT=self,
            downsample=downsample,
            end_time=end_time,
            root=n2,
            time_scale=1,
        )
        delta = tree1.delta
        _, times1 = tree1.tree
        _, times2 = tree2.tree
        (
            nodes1,
            adj1,
            corres1,
        ) = tree1.edist
        (
            nodes2,
            adj2,
            corres2,
        ) = tree2.edist
        if len(nodes1) == len(nodes2) == 0:
            return 0
        delta_tmp = partial(
            delta,
            corres1=corres1,
            corres2=corres2,
            times1=times1,
            times2=times2,
        )
        norm1 = tree1.get_norm()
        norm2 = tree2.get_norm()
        norm_dict = {"max": max, "sum": sum, "None": lambda x: 1}
        if norm is None:
            norm = "None"
        if norm not in norm_dict:
            raise Warning(
                "Select a viable normalization method (max, sum, None)"
            )
        return uted.uted(
            nodes1, adj1, nodes2, adj2, delta=delta_tmp
        ) / norm_dict[norm]([norm1, norm2])

    @staticmethod
    def __plot_nodes(
        hier, selected_nodes, color, size, ax, default_color="black", **kwargs
    ):
        """
        Private method that plots the nodes of the tree.
        """
        hier_unselected = np.array(
            [v for k, v in hier.items() if k not in selected_nodes]
        )
        if hier_unselected.any():
            ax.scatter(
                *hier_unselected.T,
                s=size,
                zorder=10,
                color=default_color,
                **kwargs,
            )
        if selected_nodes.intersection(hier.keys()):
            hier_selected = np.array(
                [v for k, v in hier.items() if k in selected_nodes]
            )
            ax.scatter(
                *hier_selected.T, s=size, zorder=10, color=color, **kwargs
            )

    @staticmethod
    def __plot_edges(
        hier,
        lnks_tms,
        selected_edges,
        color,
        ax,
        default_color="black",
        **kwargs,
    ):
        """
        Private method that plots the edges of the tree.
        """
        x, y = [], []
        for pred, succs in lnks_tms["links"].items():
            for succ in succs:
                if pred not in selected_edges or succ not in selected_edges:
                    x.extend((hier[succ][0], hier[pred][0], None))
                    y.extend((hier[succ][1], hier[pred][1], None))
        ax.plot(x, y, linewidth=0.3, zorder=0.1, c=default_color, **kwargs)
        x, y = [], []
        for pred, succs in lnks_tms["links"].items():
            for succ in succs:
                if pred in selected_edges and succ in selected_edges:
                    x.extend((hier[succ][0], hier[pred][0], None))
                    y.extend((hier[succ][1], hier[pred][1], None))
        ax.plot(x, y, linewidth=0.3, zorder=0.2, c=color, **kwargs)

    def draw_tree_graph(
        self,
        hier,
        lnks_tms,
        selected_nodes=None,
        selected_edges=None,
        color_of_nodes="magenta",
        color_of_edges=None,
        size=10,
        ax=None,
        default_color="black",
        **kwargs,
    ):
        """Function to plot the tree graph.

        Args:
            hier (dict): Dictinary that contains the positions of all nodes.
            lnks_tms (dict): 2 dictionaries: 1 contains all links from start of life cycle to end of life cycle and
                                             the succesors of each cell.
                                             1 contains the length of each life cycle.
            selected_nodes (list|set, optional): Which cells are to be selected (Painted with a different color). Defaults to None.
            selected_edges (list|set, optional): Which edges are to be selected (Painted with a different color). Defaults to None.
            color_of_nodes (str, optional): Color of selected nodes. Defaults to "magenta".
            color_of_edges (_type_, optional): Color of selected edges. Defaults to None.
            size (int, optional): Size of the nodes. Defaults to 10.
            ax (_type_, optional): Plot the graph on existing ax. Defaults to None.
            figure (_type_, optional): _description_. Defaults to None.
            default_color (str, optional): Default color of nodes. Defaults to "black".

        Returns:
            figure, ax: The matplotlib figure and ax object.
        """
        if selected_nodes is None:
            selected_nodes = []
        if selected_edges is None:
            selected_edges = []
        if ax is None:
            figure, ax = plt.subplots()
        else:
            ax.clear()
        if not isinstance(selected_nodes, set):
            selected_nodes = set(selected_nodes)
        if not isinstance(selected_edges, set):
            selected_edges = set(selected_edges)
        self.__plot_nodes(
            hier,
            selected_nodes,
            color_of_nodes,
            size=size,
            ax=ax,
            default_color=default_color,
            **kwargs,
        )
        if not color_of_edges:
            color_of_edges = color_of_nodes
        self.__plot_edges(
            hier,
            lnks_tms,
            selected_edges,
            color_of_edges,
            ax,
            default_color=default_color,
            **kwargs,
        )
        ax.get_yaxis().set_visible(False)
        ax.get_xaxis().set_visible(False)
        return ax.get_figure(), ax

    def to_simple_graph(self, node=None, start_time: int = None):
        """Generates a dictionary of graphs where the keys are the index of the graph and
        the values are the graphs themselves which are produced by create_links_and _cycles

        Args:
            node (_type_, optional): The id of the node/nodes to produce the simple graphs. Defaults to None.
            start_time (int, optional): Important only if there are no nodes it will produce the graph of every
            root that starts before or at start time. Defaults to None.

        Returns:
            (dict): The keys are just index values  0-n and the values are the graphs produced.
        """
        if start_time is None:
            start_time = self.t_b
        if node is None:
            mothers = [
                root for root in self.roots if self.time[root] <= start_time
            ]
        else:
            mothers = node if isinstance(node, (list, set)) else [node]
        return {
            i: create_links_and_cycles(self, mother)
            for i, mother in enumerate(mothers)
        }

    def plot_all_lineages(
        self,
        nodes: list = None,
        last_time_point_to_consider: int = None,
        nrows=2,
        figsize=(10, 15),
        dpi=100,
        fontsize=15,
        axes=None,
        vert_gap=1,
        **kwargs,
    ):
        """Plots all lineages.

        Args:
            last_time_point_to_consider (int, optional): Which timepoints and upwards are the graphs to be plotted.
                                                        For example if start_time is 10, then all trees that begin
                                                        on tp 10 or before are calculated. Defaults to None, where
                                                        it will plot all the roots that exist on self.t_b.
            nrows (int):  How many rows of plots should be printed.
            kwargs: args accepted by matplotlib
        """

        nrows = int(nrows)
        if last_time_point_to_consider is None:
            last_time_point_to_consider = self.t_b
        if nrows < 1 or not nrows:
            nrows = 1
            raise Warning("Number of rows has to be at least 1")
        if nodes:
            graphs = {
                i: self.to_simple_graph(node) for i, node in enumerate(nodes)
            }
        else:
            graphs = self.to_simple_graph(
                start_time=last_time_point_to_consider
            )
        pos = {
            i: hierarchical_pos(
                g,
                g["root"],
                ycenter=-int(self.time[g["root"]]),
                vert_gap=vert_gap,
            )
            for i, g in graphs.items()
        }
        if axes is None:
            ncols = int(len(graphs) // nrows) + (+np.sign(len(graphs) % nrows))
            figure, axes = plt.subplots(
                figsize=figsize, nrows=nrows, ncols=ncols, dpi=dpi, sharey=True
            )
        else:
            figure, axes = axes.flatten()[0].get_figure(), axes
            if len(axes.flatten()) < len(graphs):
                raise Exception(
                    f"Not enough axes, they should be at least {len(graphs)}."
                )
        flat_axes = axes.flatten()
        ax2root = {}
        min_width, min_height = float("inf"), float("inf")
        for ax in flat_axes:
            bbox = ax.get_window_extent().transformed(
                figure.dpi_scale_trans.inverted()
            )
            min_width = min(min_width, bbox.width)
            min_height = min(min_height, bbox.height)

        adjusted_fontsize = fontsize * min(min_width, min_height) / 5
        for i, graph in graphs.items():
            self.draw_tree_graph(
                hier=pos[i], lnks_tms=graph, ax=flat_axes[i], **kwargs
            )
            root = graph["root"]
            ax2root[flat_axes[i]] = root
            label = self.labels.get(root, "Unlabeled")
            xlim = flat_axes[i].get_xlim()
            ylim = flat_axes[i].get_ylim()
            x_pos = (xlim[0] + xlim[1]) / 2
            y_pos = ylim[1] * 0.8
            flat_axes[i].text(
                x_pos,
                y_pos,
                label,
                fontsize=adjusted_fontsize,
                color="black",
                ha="center",
                va="center",
                bbox={
                    "facecolor": "white",
                    "alpha": 0.5,
                    "edgecolor": "green",
                },
            )
        [figure.delaxes(ax) for ax in axes.flatten() if not ax.has_data()]
        return axes.flatten()[0].get_figure(), axes, ax2root

    def plot_node(
        self,
        node,
        figsize=(4, 7),
        dpi=150,
        vert_gap=2,
        ax=None,
        **kwargs,
    ):
        """Plots the subtree spawn by a node.

        Args:
            node (int): The id of the node that is going to be plotted.
            kwargs: args accepted by matplotlib
        """
        graph = self.to_simple_graph(node)
        if len(graph) > 1:
            raise Warning("Please enter only one node")
        graph = graph[0]
        if not ax:
            figure, ax = plt.subplots(
                nrows=1, ncols=1, figsize=figsize, dpi=dpi
            )
        self.draw_tree_graph(
            hier=hierarchical_pos(
                graph,
                graph["root"],
                vert_gap=vert_gap,
                ycenter=-int(self.time[node]),
            ),
            lnks_tms=graph,
            ax=ax,
        )
        return ax.get_figure(), ax

    # def DTW(self, t1, t2, max_w=None, start_delay=None, end_delay=None,
    #         metric='euclidian', **kwargs):
    #     """ Computes the dynamic time warping distance between the tracks t1 and t2

    #         Args:
    #             t1 ([int, ]): list of node ids for the first track
    #             t2 ([int, ]): list of node ids for the second track
    #             w (int): maximum wapring allowed (default infinite),
    #                      if w=1 then the DTW is the distance between t1 and t2
    #             start_delay (int): maximum number of time points that can be
    #                                skipped at the beginning of the track
    #             end_delay (int): minimum number of time points that can be
    #                              skipped at the beginning of the track
    #             metric (str): str or callable, optional The distance metric to use.
    #                           Default='euclidean'. Refer to the documentation for
    #                           scipy.spatial.distance.cdist. Some examples:
    #                           'braycurtis', 'canberra', 'chebyshev', 'cityblock', 'correlation',
    #                           'cosine', 'dice', 'euclidean', 'hamming', 'jaccard', 'kulsinski',
    #                           'mahalanobis', 'matching', 'minkowski', 'rogerstanimoto', 'russellrao',
    #                           'seuclidean', 'sokalmichener', 'sokalsneath', 'sqeuclidean',
    #                           'wminkowski', 'yule'
    #             **kwargs (dict): Extra arguments to `metric`: refer to each metric
    #                              documentation in scipy.spatial.distance (optional)

    #         Returns:
    #             float: the dynamic time warping distance between the two tracks
    #     """
    #     from scipy.sparse import
    #     pos_t1 = [self.pos[ti] for ti in t1]
    #     pos_t2 = [self.pos[ti] for ti in t2]
    #     distance_matrix = np.zeros((len(t1), len(t2))) + np.inf

    #     c = distance.cdist(exp_data, num_data, metric=metric, **kwargs)

    #     d = np.zeros(c.shape)
    #     d[0, 0] = c[0, 0]
    #     n, m = c.shape
    #     for i in range(1, n):
    #         d[i, 0] = d[i-1, 0] + c[i, 0]
    #     for j in range(1, m):
    #         d[0, j] = d[0, j-1] + c[0, j]
    #     for i in range(1, n):
    #         for j in range(1, m):
    #             d[i, j] = c[i, j] + min((d[i-1, j], d[i, j-1], d[i-1, j-1]))
    #     return d[-1, -1], d

    def get_cells_at_t_from_root(self, r: [int, list], t: int = None) -> list:
        """
        Returns the list of cells at time `t` that are spawn by the node(s) `r`.

            Args:
                r (int | list): id or list of ids of the spawning node
                t (int): target time, if None goes as far as possible
                        (default None)

            Returns:
                (list) list of nodes at time `t` spawned by `r`
        """
        if not isinstance(r, list):
            r = [r]
        if t is None:
            t = self.t_e
        to_do = list(r)
        final_nodes = []
        while len(to_do) > 0:
            curr = to_do.pop()
            for _next in self._successor[curr]:
                if self.time[_next] < t:
                    to_do.append(_next)
                elif self.time[_next] == t:
                    final_nodes.append(_next)
        if not final_nodes:
            return list(r)
        return final_nodes

    @staticmethod
    def __calculate_diag_line(dist_mat: np.ndarray) -> (float, float):
        """
        Calculate the line that centers the band w.

            Args:
                dist_mat (matrix): distance matrix obtained by the function calculate_dtw

            Returns:
                (float) Slope
                (float) intercept of the line
        """
        i, j = dist_mat.shape
        x1 = max(0, i - j) / 2
        x2 = (i + min(i, j)) / 2
        y1 = max(0, j - i) / 2
        y2 = (j + min(i, j)) / 2
        slope = (y1 - y2) / (x1 - x2)
        intercept = y1 - slope * x1
        return slope, intercept

    # Reference: https://github.com/kamperh/lecture_dtw_notebook/blob/main/dtw.ipynb
    def __dp(
        self,
        dist_mat: np.ndarray,
        start_d: int = 0,
        back_d: int = 0,
        fast: bool = False,
        w: int = 0,
        centered_band: bool = True,
    ) -> (((int, int), ...), np.ndarray):
        """
        Find DTW minimum cost between two series using dynamic programming.

            Args:
                dist_mat (matrix): distance matrix obtained by the function calculate_dtw
                start_d (int): start delay
                back_d (int): end delay
                w (int): window constrain
                slope (float): to calculate window - givem by the function __calculate_diag_line
                intercept (flost): to calculate window - givem by the function __calculate_diag_line
                use_absolute (boolean): if the window constraing is calculate by the absolute difference between points (uncentered)

            Returns:
                (tuple of tuples) Aligment path
                (matrix) Cost matrix
        """
        N, M = dist_mat.shape
        w_limit = max(w, abs(N - M))  # Calculate the Sakoe-Chiba band width

        if centered_band:
            slope, intercept = self.__calculate_diag_line(dist_mat)
            square_root = np.sqrt((slope**2) + 1)

        # Initialize the cost matrix
        cost_mat = np.full((N + 1, M + 1), np.inf)
        cost_mat[0, 0] = 0

        # Fill the cost matrix while keeping traceback information
        traceback_mat = np.zeros((N, M))

        cost_mat[: start_d + 1, 0] = 0
        cost_mat[0, : start_d + 1] = 0

        cost_mat[N - back_d :, M] = 0
        cost_mat[N, M - back_d :] = 0

        for i in range(N):
            for j in range(M):
                if fast and not centered_band:
                    condition = abs(i - j) <= w_limit
                elif fast:
                    condition = (
                        abs(slope * i - j + intercept) / square_root <= w_limit
                    )
                else:
                    condition = True

                if condition:
                    penalty = [
                        cost_mat[i, j],  # match (0)
                        cost_mat[i, j + 1],  # insertion (1)
                        cost_mat[i + 1, j],  # deletion (2)
                    ]
                    i_penalty = np.argmin(penalty)
                    cost_mat[i + 1, j + 1] = (
                        dist_mat[i, j] + penalty[i_penalty]
                    )
                    traceback_mat[i, j] = i_penalty

        min_index1 = np.argmin(cost_mat[N - back_d :, M])
        min_index2 = np.argmin(cost_mat[N, M - back_d :])

        if (
            cost_mat[N, M - back_d + min_index2]
            < cost_mat[N - back_d + min_index1, M]
        ):
            i = N - 1
            j = M - back_d + min_index2 - 1
            final_cost = cost_mat[i + 1, j + 1]
        else:
            i = N - back_d + min_index1 - 1
            j = M - 1
            final_cost = cost_mat[i + 1, j + 1]

        path = [(i, j)]

        while (
            start_d != 0
            and ((start_d < i and j > 0) or (i > 0 and start_d < j))
        ) or (start_d == 0 and (i > 0 or j > 0)):
            tb_type = traceback_mat[i, j]
            if tb_type == 0:
                # Match
                i -= 1
                j -= 1
            elif tb_type == 1:
                # Insertion
                i -= 1
            elif tb_type == 2:
                # Deletion
                j -= 1

            path.append((i, j))

        # Strip infinity edges from cost_mat before returning
        cost_mat = cost_mat[1:, 1:]
        return path[::-1], cost_mat, final_cost

    # Reference: https://github.com/nghiaho12/rigid_transform_3D
    @staticmethod
    def __rigid_transform_3D(A, B):
        assert A.shape == B.shape

        num_rows, num_cols = A.shape
        if num_rows != 3:
            raise Exception(
                f"matrix A is not 3xN, it is {num_rows}x{num_cols}"
            )

        num_rows, num_cols = B.shape
        if num_rows != 3:
            raise Exception(
                f"matrix B is not 3xN, it is {num_rows}x{num_cols}"
            )

        # find mean column wise
        centroid_A = np.mean(A, axis=1)
        centroid_B = np.mean(B, axis=1)

        # ensure centroids are 3x1
        centroid_A = centroid_A.reshape(-1, 1)
        centroid_B = centroid_B.reshape(-1, 1)

        # subtract mean
        Am = A - centroid_A
        Bm = B - centroid_B

        H = Am @ np.transpose(Bm)

        # find rotation
        U, S, Vt = np.linalg.svd(H)
        R = Vt.T @ U.T

        # special reflection case
        if np.linalg.det(R) < 0:
            # print("det(R) < R, reflection detected!, correcting for it ...")
            Vt[2, :] *= -1
            R = Vt.T @ U.T

        t = -R @ centroid_A + centroid_B

        return R, t

    def __interpolate(
        self, track1: list, track2: list, threshold: int
    ) -> (np.ndarray, np.ndarray):
        """
        Interpolate two series that have different lengths

            Args:
                track1 (list): list of nodes of the first cell cycle to compare
                track2 (list): list of nodes of the second cell cycle to compare
                threshold (int): set a maximum number of points a track can have

            Returns:
                (list of list) x, y, z postions for track1
                (list of list) x, y, z postions for track2
        """
        inter1_pos = []
        inter2_pos = []

        track1_pos = np.array([self.pos[c_id] for c_id in track1])
        track2_pos = np.array([self.pos[c_id] for c_id in track2])

        # Both tracks have the same length and size below the threshold - nothing is done
        if len(track1) == len(track2) and (
            len(track1) <= threshold or len(track2) <= threshold
        ):
            return track1_pos, track2_pos
        # Both tracks have the same length but one or more sizes are above the threshold
        elif len(track1) > threshold or len(track2) > threshold:
            sampling = threshold
        # Tracks have different lengths and the sizes are below the threshold
        else:
            sampling = max(len(track1), len(track2))

        for pos in range(3):
            track1_interp = InterpolatedUnivariateSpline(
                np.linspace(0, 1, len(track1_pos[:, pos])),
                track1_pos[:, pos],
                k=1,
            )
            inter1_pos.append(track1_interp(np.linspace(0, 1, sampling)))

            track2_interp = InterpolatedUnivariateSpline(
                np.linspace(0, 1, len(track2_pos[:, pos])),
                track2_pos[:, pos],
                k=1,
            )
            inter2_pos.append(track2_interp(np.linspace(0, 1, sampling)))

        return np.column_stack(inter1_pos), np.column_stack(inter2_pos)

    def calculate_dtw(
        self,
        nodes1: int,
        nodes2: int,
        threshold: int = 1000,
        regist: bool = True,
        start_d: int = 0,
        back_d: int = 0,
        fast: bool = False,
        w: int = 0,
        centered_band: bool = True,
        cost_mat_p: bool = False,
    ) -> (float, tuple, np.ndarray, np.ndarray, np.ndarray):
        """
        Calculate DTW distance between two cell cycles

            Args:
                nodes1 (int): node to compare distance
                nodes2 (int): node to compare distance
                threshold: set a maximum number of points a track can have
                regist (boolean): Rotate and translate trajectories
                start_d (int): start delay
                back_d (int): end delay
                fast (boolean): True if the user wants to run the fast algorithm with window restrains
                w (int): window size
                centered_band (boolean): if running the fast algorithm, True if the windown is centered
                cost_mat_p (boolean): True if print the not normalized cost matrix

            Returns:
                (float) DTW distance
                (tuple of tuples) Aligment path
                (matrix) Cost matrix
                (list of lists) pos_cycle1: rotated and translated trajectories positions
                (list of lists) pos_cycle2: rotated and translated trajectories positions
        """
        nodes1_cycle = self.get_cycle(nodes1)
        nodes2_cycle = self.get_cycle(nodes2)

        interp_cycle1, interp_cycle2 = self.__interpolate(
            nodes1_cycle, nodes2_cycle, threshold
        )

        pos_cycle1 = np.array([self.pos[c_id] for c_id in nodes1_cycle])
        pos_cycle2 = np.array([self.pos[c_id] for c_id in nodes2_cycle])

        if regist:
            R, t = self.__rigid_transform_3D(
                np.transpose(interp_cycle1), np.transpose(interp_cycle2)
            )
            pos_cycle1 = np.transpose(np.dot(R, pos_cycle1.T) + t)

        dist_mat = distance.cdist(pos_cycle1, pos_cycle2, "euclidean")

        path, cost_mat, final_cost = self.__dp(
            dist_mat,
            start_d,
            back_d,
            w=w,
            fast=fast,
            centered_band=centered_band,
        )
        cost = final_cost / len(path)

        if cost_mat_p:
            return cost, path, cost_mat, pos_cycle1, pos_cycle2
        else:
            return cost, path

    def plot_dtw_heatmap(
        self,
        nodes1: int,
        nodes2: int,
        threshold: int = 1000,
        regist: bool = True,
        start_d: int = 0,
        back_d: int = 0,
        fast: bool = False,
        w: int = 0,
        centered_band: bool = True,
    ) -> (float, plt.figure):
        """
        Plot DTW cost matrix between two cell cycles in heatmap format

            Args:
                nodes1 (int): node to compare distance
                nodes2 (int): node to compare distance
                start_d (int): start delay
                back_d (int): end delay
                fast (boolean): True if the user wants to run the fast algorithm with window restrains
                w (int): window size
                centered_band (boolean): if running the fast algorithm, True if the windown is centered

            Returns:
                (float) DTW distance
                (figure) Heatmap of cost matrix with opitimal path
        """
        cost, path, cost_mat, pos_cycle1, pos_cycle2 = self.calculate_dtw(
            nodes1,
            nodes2,
            threshold,
            regist,
            start_d,
            back_d,
            fast,
            w,
            centered_band,
            cost_mat_p=True,
        )

        fig = plt.figure(figsize=(8, 6))
        ax = fig.add_subplot(1, 1, 1)
        im = ax.imshow(
            cost_mat, cmap="viridis", origin="lower", interpolation="nearest"
        )
        plt.colorbar(im)
        ax.set_title("Heatmap of DTW Cost Matrix")
        ax.set_xlabel("Tree 1")
        ax.set_ylabel("tree 2")
        x_path, y_path = zip(*path)
        ax.plot(y_path, x_path, color="black")

        return cost, fig

    @staticmethod
    def __plot_2d(
        pos_cycle1,
        pos_cycle2,
        nodes1,
        nodes2,
        ax,
        x_idx,
        y_idx,
        x_label,
        y_label,
    ):
        ax.plot(
            pos_cycle1[:, x_idx],
            pos_cycle1[:, y_idx],
            "-",
            label=f"root = {nodes1}",
        )
        ax.plot(
            pos_cycle2[:, x_idx],
            pos_cycle2[:, y_idx],
            "-",
            label=f"root = {nodes2}",
        )
        ax.set_xlabel(x_label)
        ax.set_ylabel(y_label)

    def plot_dtw_trajectory(
        self,
        nodes1: int,
        nodes2: int,
        threshold: int = 1000,
        regist: bool = True,
        start_d: int = 0,
        back_d: int = 0,
        fast: bool = False,
        w: int = 0,
        centered_band: bool = True,
        projection: str = None,
        alig: bool = False,
    ) -> (float, plt.figure):
        """
        Plots DTW trajectories aligment between two cell cycles in 2D or 3D

            Args:
                nodes1 (int): node to compare distance
                nodes2 (int): node to compare distance
                threshold (int): set a maximum number of points a track can have
                regist (boolean): Rotate and translate trajectories
                start_d (int): start delay
                back_d (int): end delay
                w (int): window size
                fast (boolean): True if the user wants to run the fast algorithm with window restrains
                centered_band (boolean): if running the fast algorithm, True if the windown is centered
                projection (string): specify which 2D to plot ->
                    '3d' : for the 3d visualization
                    'xy' or None (default) : 2D projection of axis x and y
                    'xz' : 2D projection of axis x and z
                    'yz' : 2D projection of axis y and z
                    'pca' : PCA projection
                alig (boolean): True to show alignment on plot

            Returns:
                (float) DTW distance
                (figue) Trajectories Plot
        """
        (
            distance,
            alignment,
            cost_mat,
            pos_cycle1,
            pos_cycle2,
        ) = self.calculate_dtw(
            nodes1,
            nodes2,
            threshold,
            regist,
            start_d,
            back_d,
            fast,
            w,
            centered_band,
            cost_mat_p=True,
        )

        fig = plt.figure(figsize=(10, 6))

        if projection == "3d":
            ax = fig.add_subplot(1, 1, 1, projection="3d")
        else:
            ax = fig.add_subplot(1, 1, 1)

        if projection == "3d":
            ax.plot(
                pos_cycle1[:, 0],
                pos_cycle1[:, 1],
                pos_cycle1[:, 2],
                "-",
                label=f"root = {nodes1}",
            )
            ax.plot(
                pos_cycle2[:, 0],
                pos_cycle2[:, 1],
                pos_cycle2[:, 2],
                "-",
                label=f"root = {nodes2}",
            )
            ax.set_ylabel("y position")
            ax.set_xlabel("x position")
            ax.set_zlabel("z position")
        else:
            if projection == "xy" or projection == "yx" or projection is None:
                self.__plot_2d(
                    pos_cycle1,
                    pos_cycle2,
                    nodes1,
                    nodes2,
                    ax,
                    0,
                    1,
                    "x position",
                    "y position",
                )
            elif projection == "xz" or projection == "zx":
                self.__plot_2d(
                    pos_cycle1,
                    pos_cycle2,
                    nodes1,
                    nodes2,
                    ax,
                    0,
                    2,
                    "x position",
                    "z position",
                )
            elif projection == "yz" or projection == "zy":
                self.__plot_2d(
                    pos_cycle1,
                    pos_cycle2,
                    nodes1,
                    nodes2,
                    ax,
                    1,
                    2,
                    "y position",
                    "z position",
                )
            elif projection == "pca":
                try:
                    from sklearn.decomposition import PCA
                except ImportError:
                    Warning(
                        "scikit-learn is not installed, the PCA orientation cannot be used. You can install scikit-learn with pip install"
                    )

                # Apply PCA
                pca = PCA(n_components=2)
                pca.fit(np.vstack([pos_cycle1, pos_cycle2]))
                pos_cycle1_2d = pca.transform(pos_cycle1)
                pos_cycle2_2d = pca.transform(pos_cycle2)

                ax.plot(
                    pos_cycle1_2d[:, 0],
                    pos_cycle1_2d[:, 1],
                    "-",
                    label=f"root = {nodes1}",
                )
                ax.plot(
                    pos_cycle2_2d[:, 0],
                    pos_cycle2_2d[:, 1],
                    "-",
                    label=f"root = {nodes2}",
                )

                # Set axis labels
                axes = ["x", "y", "z"]
                x_label = axes[np.argmax(np.abs(pca.components_[0]))]
                y_label = axes[np.argmax(np.abs(pca.components_[1]))]
                x_percent = 100 * (
                    np.max(np.abs(pca.components_[0]))
                    / np.sum(np.abs(pca.components_[0]))
                )
                y_percent = 100 * (
                    np.max(np.abs(pca.components_[1]))
                    / np.sum(np.abs(pca.components_[1]))
                )
                ax.set_xlabel(f"{x_percent:.0f}% of {x_label} position")
                ax.set_ylabel(f"{y_percent:.0f}% of {y_label} position")
            else:
                raise ValueError(
                    """Error: available projections are:
                        '3d' : for the 3d visualization
                        'xy' or None (default) : 2D projection of axis x and y
                        'xz' : 2D projection of axis x and z
                        'yz' : 2D projection of axis y and z
                        'pca' : PCA projection"""
                )

        connections = [[pos_cycle1[i], pos_cycle2[j]] for i, j in alignment]

        for connection in connections:
            xyz1 = connection[0]
            xyz2 = connection[1]
            x_pos = [xyz1[0], xyz2[0]]
            y_pos = [xyz1[1], xyz2[1]]
            z_pos = [xyz1[2], xyz2[2]]

            if alig and projection != "pca":
                if projection == "3d":
                    ax.plot(x_pos, y_pos, z_pos, "k--", color="grey")
                else:
                    ax.plot(x_pos, y_pos, "k--", color="grey")

        ax.set_aspect("equal")
        ax.legend()
        fig.tight_layout()

        if alig and projection == "pca":
            warnings.warn(
                "Error: not possible to show alignment in PCA projection !",
                UserWarning,
                stacklevel=2,
            )

        return distance, fig

    def first_labelling(self):
        self.labels = {i: "Unlabeled" for i in self.time_nodes[0]}

    def __init__(
        self,
        file_format: str = None,
        tb: int = None,
        te: int = None,
        z_mult: float = 1.0,
        file_type: str = "",
        delim: str = ",",
        eigen: bool = False,
        shape: tuple = None,
        raw_size: tuple = None,
        reorder: bool = False,
        xml_attributes: tuple = None,
        name: str = None,
        time_resolution: Union[int, None] = None,
    ):
        """
        TODO: complete the doc
        Main library to build tree graph representation of lineage tree data
        It can read TGMM, ASTEC, SVF, MaMuT and TrackMate outputs.

        Args:
            file_format (str): either - path format to TGMM xmls
                                      - path to the MaMuT xml
                                      - path to the binary file
            tb (int, optional):first time point (necessary for TGMM xmls only)
            te (int, optional): last time point (necessary for TGMM xmls only)
            z_mult (float, optional):z aspect ratio if necessary (usually only for TGMM xmls)
            file_type (str, optional):type of input file. Accepts:
                'TGMM, 'ASTEC', MaMuT', 'TrackMate', 'csv', 'celegans', 'binary'
                default is 'binary'
            delim (str, optional): _description_. Defaults to ",".
            eigen (bool, optional): _description_. Defaults to False.
            shape (tuple, optional): _description_. Defaults to None.
            raw_size (tuple, optional): _description_. Defaults to None.
            reorder (bool, optional): _description_. Defaults to False.
            xml_attributes (tuple, optional): _description_. Defaults to None.
            name (str, optional): The name of the dataset. Defaults to None.
            time_resolution (Union[int, None], optional): Time resolution in mins (If time resolution is smaller than one minute input the time in ms). Defaults to None.
        """

        self.name = name
        self.time_nodes = {}
        self.time_edges = {}
        self.max_id = -1
        self.next_id = []
        self.nodes = set()
        self._successor = {}
        self._predecessor = {}
        self.pos = {}
        self.time_id = {}
        self.time = {}
        self.t_e = 0
        self.t_b = 0
        if time_resolution is not None:
            self._time_resolution = time_resolution
        self.kdtrees = {}
        self.spatial_density = {}
        if file_type and file_format:
            if xml_attributes is None:
                self.xml_attributes = []
            else:
                self.xml_attributes = xml_attributes
            file_type = file_type.lower()
            if file_type == "tgmm":
                self.read_tgmm_xml(file_format, tb, te, z_mult)
                self.t_b = tb
                self.t_e = te
            elif file_type == "mamut" or file_type == "trackmate":
                self.read_from_mamut_xml(file_format)
            elif file_type == "celegans":
                self.read_from_txt_for_celegans(file_format)
            elif file_type == "celegans_cao":
                self.read_from_txt_for_celegans_CAO(
                    file_format,
                    reorder=reorder,
                    shape=shape,
                    raw_size=raw_size,
                )
            elif file_type == "mastodon":
                if isinstance(file_format, list) and len(file_format) == 2:
                    self.read_from_mastodon_csv(file_format)
                else:
                    if isinstance(file_format, list):
                        file_format = file_format[0]
                    self.read_from_mastodon(file_format, name)
            elif file_type == "astec":
                self.read_from_ASTEC(file_format, eigen)
            elif file_type == "csv":
                self.read_from_csv(file_format, z_mult, link=1, delim=delim)
            elif file_type == "bao":
                self.read_C_elegans_bao(file_format)
            elif file_format and file_format.endswith(".lT"):
                with open(file_format, "br") as f:
                    tmp = pkl.load(f)
                    f.close()
                self.__dict__.update(tmp.__dict__)
            elif file_format is not None:
                self.read_from_binary(file_format)
            if self.name is None:
                try:
                    self.name = Path(file_format).stem
                except TypeError:
                    self.name = Path(file_format[0]).stem
        for k, v in self._successor.items():
            self._successor[k] = tuple(v)
        for k, v in self._predecessor.items():
            self._predecessor[k] = tuple(v)
        for node in self.nodes.difference(self._predecessor):
            self._predecessor[node] = ()
        for node in self.nodes.difference(self._successor):
            self._successor[node] = ()


class lineageTreeDicts(lineageTree):
    """Placeholder class to give a proof of concept of what the lineageTree init method would look like."""

    @classmethod
    def load(clf, fname: str):
        """
        Loading a lineage tree from a ".lT" file.

        Args:
            fname (str): path to and name of the file to read

        Returns:
            (lineageTree): loaded file
        """
        with open(fname, "br") as f:
            lT = pkl.load(f)
            f.close()
        if not hasattr(lT, "__version__") or Version(
            lT.__version__
        ) <= Version("2.0.0"):
            properties = {
                prop_name: prop
                for prop_name, prop in lT.__dict__.items()
                if isinstance(prop, dict)
                and prop_name
                not in ["successor", "predecessor", "time", "pos"]
                and set(prop).symmetric_difference(lT.nodes) == set()
            }
            lT = lineageTreeDicts(
                successor=lT.successor,
                time=lT.time,
                pos=lT.pos,
                name=lT.name if hasattr(lT, "name") else None,
                **properties,
            )
        if not hasattr(lT, "time_resolution"):
            lT.time_resolution = None

        return lT

    def __init__(
        self,
        *,
        successor: dict[int, tuple] = None,
        predecessor: dict[int, tuple] = None,
        time: dict[int, tuple] = None,
        starting_time: float = 0,
        pos: dict[int, Iterable] = None,
        name: str = None,
        **kwargs,
    ):
        """Creates a lineageTree object from minimal information, without reading from a file.
        Either `successor` or `predecessor` should be specified.

        Args:
            successor (dict[int, tuple]): Dictionary assigning nodes to their successors.
            predecessor (dict[int, tuple]): Dictionary assigning nodes to their predecessors.
            time (dict[int, float], optional): Dictionary assigning nodes to the time point they were recorded to.  Defaults to None, in which case all times are set to `starting_time`.
            starting_time (float, optional): Starting time of the lineage tree. Defaults to 0.
            pos (dict[int, Iterable], optional): Dictionary assigning nodes to their positions. Defaults to None.
            name (str, optional): Name of the lineage tree. Defaults to None.
            **kwargs: Supported keyword arguments are dictionaries assigning nodes to any custom property. The property must be specified for every node, and named differently from lineageTree's own attributes.
        """
        self.__version__ = importlib.metadata.version("LineageTree")

        self.name = name
        if successor is not None and predecessor is not None:
            raise ValueError(
                "You cannot have both successors and predecessors."
            )
        self._changed_roots = True
        self._changed_leaves = True
        if successor is not None:
            self._successor = successor
            self._predecessor = {}
            for pred, succ in successor.items():
                for s in succ:
                    if s in self._predecessor:
                        raise ValueError(
                            "Node can have at most one predecessor."
                        )
                    self._predecessor[s] = (pred,)
        elif predecessor is not None:
            self._successor = {}
            self._predecessor = predecessor
            for succ, pred in predecessor.items():
                if isinstance(pred, Iterable):
                    if 1 < len(pred):
                        raise ValueError(
                            "Node can have at most one predecessor."
                        )
                    pred = pred[0]
                successor.setdefault(pred, ())
                successor[pred] += (succ,)
        else:
            warnings.warn(
                "Both successor and predecessor attributes are empty.",
                stacklevel=2,
            )
        self.nodes = set(self._predecessor).union(self._successor)
        for root in set(self.nodes).difference(self._predecessor):
            self._predecessor[root] = ()
        for leaf in set(self.nodes).difference(self._successor):
            self._successor[leaf] = ()

        if pos is None:
            self.pos = {}
        else:
            if self.nodes.difference(pos) != set():
                raise ValueError("Please provide the position of all nodes.")
            self.pos = pos

        if time is None:
            self.time = {node: starting_time for node in self.roots}
            queue = list(self.roots)
            for node in queue:
                for succ in self._successor[node]:
                    self.time[succ] = self.time[node] + 1
                    queue.append(succ)
        else:
            self.time = time
            if self.nodes.difference(self.time) != set():
                raise ValueError("Please provide the time of all nodes.")
            if not all(
                self.time[node] < self.time[s]
                for node, succ in self._successor.items()
                for s in succ
            ):
                raise ValueError(
                    "Provided times are not strictly increasing. Setting times to default."
                )
        self.time_nodes = {t: set() for t in self.time.values()}
        for node in list(self.time):
            self.time_nodes[self.time[node]].add(node)

        if len(self.nodes) > 0:
            self.t_b = min(self.time_nodes)
            self.t_e = max(self.time_nodes)

        # custom properties
        for name, d in kwargs.items():
            if name in self.__dict__:
                warnings.warn(
                    f"Attribute name {name} is reserved.", stacklevel=2
                )
                continue
            if set(d) != self.nodes:
                warnings.warn(
                    f"Please specify {name} for all nodes.", stacklevel=2
                )
                continue
            setattr(self, name, d)<|MERGE_RESOLUTION|>--- conflicted
+++ resolved
@@ -13,13 +13,7 @@
 from numbers import Number
 from pathlib import Path
 from typing import TextIO, Union
-<<<<<<< HEAD
 from types import MappingProxyType
-=======
-
-from packaging.version import Version
-
->>>>>>> 458ced09
 from .tree_styles import tree_style
 
 try:
@@ -393,23 +387,6 @@
             for root in self.roots - set(self._depth):
                 self._depth[root] = 1
         return self._depth
-
-    @property
-    def successor(self):
-        print("rec")
-        if hasattr(self, "_successor"):
-            return MappingProxyType(self._successor)
-        else:
-            self._successor = self.successor
-            return MappingProxyType(self._successor)
-
-    @property
-    def predecessor(self):
-        if hasattr(self, "_predecessor"):
-            return MappingProxyType(self._predecessor)
-        else:
-            self._predecessor = self.predecessor
-            return MappingProxyType(self._predecessor)
 
     @property
     def roots(self):
@@ -1097,11 +1074,6 @@
         with open(fname, "br") as f:
             lT = pkl.load(f)
             f.close()
-
-        # if not hasattr(lT, "_successor"):
-        #     lT._successor = dict(lT.successor)
-        # if not hasattr(lT, "_predecessor"):
-        #     lT._predecessor = dict(lT.predecessor)
         if not hasattr(lT, "time_resolution"):
             lT.time_resolution = None
         for node in lT.nodes.difference(lT.predecessor):
