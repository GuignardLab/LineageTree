#!python
# This file is subject to the terms and conditions defined in
# file 'LICENCE', which is part of this source code package.
# Author: Leo Guignard (leo.guignard...@AT@...gmail.com)
import os
import pickle as pkl
import struct
import warnings
from collections.abc import Iterable
from functools import partial
from itertools import combinations
from numbers import Number
from pathlib import Path
from typing import TextIO, Union

from .loaders import lineageTreeLoaders
from .tree_styles import tree_style

try:
    from edist import uted
except ImportError:
    warnings.warn(
        "No edist installed therefore you will not be able to compute the tree edit distance.",
        stacklevel=2,
    )
import matplotlib.pyplot as plt
import numpy as np
from scipy.interpolate import InterpolatedUnivariateSpline
from scipy.spatial import Delaunay, distance
from scipy.spatial import cKDTree as KDTree

from .utils import (
    create_links_and_cycles,
    hierarchical_pos,
)


class lineageTree(lineageTreeLoaders):
    def __eq__(self, other):
        if isinstance(other, lineageTree):
            return other.successor == self.successor
        return False

    def get_next_id(self):
        """Computes the next authorized id.

        Returns:
            int: next authorized id
        """
        if self.max_id == -1 and self.nodes:
            self.max_id = max(self.nodes)
        if self.next_id == ():
            self.max_id += 1
            return self.max_id
        else:
            return self.next_id.pop()

    def complete_lineage(self, nodes: Union[int, set] = None):
        """Makes all leaf branches longer so that they reach the last timepoint( self.t_e), useful
        for tree edit distance algorithms.

        Args:
            nodes (int,set), optional): Which trees should be "completed", if None it will complete the whole dataset. Defaults to None.
        """
        if nodes is None:
            nodes = set(self.roots)
        elif isinstance(nodes, int):
            nodes = {nodes}
        specfific_nodes = self.find_leaves(nodes)
        for leaf in specfific_nodes:
            self.add_branch(
                leaf,
                (self.t_e - self.time[leaf]),
                downstream=True,
            )

    ###TODO pos can be callable and stay motionless (copy the position of the succ node, use something like optical flow)
    def add_branch(
        self,
        node: int,
        length: int,
        downstream: bool,
        pos: Union[callable, None] = None,
    ):
        """Adds branches either downstream or upstream to the node selected. Does not add nodes

        Args:
            pred (int): Id of the successor (predecessor if reverse is False)
            length (int): The length of the new branch.
            pos (np.ndarray, optional): The new position of the branch. Defaults to None.
            move_timepoints (bool): Moves the time, important only if reverse= True
            reverese (bool): If True will create a branch that goes forwards in time otherwise backwards.
        Returns:
            (int): Id of the last node added.
        """
        if length == 0:
            return node
        if length < 1:
            raise ValueError("Length cannot be <2")
        if downstream:
            for _ in range(length):
                old_node = node
                node = self._add_node(pred=[old_node])
                self.time[node] = self.time[old_node] + 1
                self.time_nodes.setdefault(self.time[node], set()).add(node)
                # if not pos:
                #     self.pos[node] = self.pos[old_node]
                # else:
                #     self.pos[node] = pos
        else:
            if self.predecessor[node]:
                raise Warning("The node already has a predecessor.")
            if self.time[node] - length < self.t_b:
                raise Warning(
                    "A node cannot created outside the lower bound of the dataset. (It is possible to change it by lT.t_b = int(...))"
                )
            for _ in range(length):
                old_node = node
                node = self._add_node(succ=[old_node])
                self.time[node] = self.time[old_node] - 1
                self.time_nodes.setdefault(self.time[node], set()).add(node)
                # if not pos:
                #     self.pos[node] = self.pos[old_node]
                # else:
                #     self.pos[node] = pos
        self.t_e = max(max(self.time_nodes), self.t_e)
        return node

    def cut_tree(self, root):
        """It transforms a lineage that has at least 2 divisions into 2 independent lineages,
        that spawn from the time point of the first node. (splits a tree into 2)

        Args:
            root (int): The id of the node, which will be cut.

        Returns:
            int: The id of the new tree
        """
        cycle = self.get_successors(root)
        last_cell = cycle[-1]
        if last_cell in self.successor:
            new_lT = self.successor[last_cell].pop()
            self.predecessor.pop(new_lT)
            label_of_root = self.labels.get(cycle[0], cycle[0])
            self.labels[cycle[0]] = f"L-Split {label_of_root}"
            new_tr = self.add_branch(new_lT, len(cycle), downstream=False)
            self.roots.add(new_tr)
            self.labels[new_tr] = f"R-Split {label_of_root}"
            return new_tr
        else:
            raise Warning("No division of the branch")

    def fuse_lineage_tree(
        self,
        l1_root: int,
        l2_root: int,
        length_l1: int = 0,
        length_l2: int = 0,
        length: int = 1,
    ):
        """Fuses 2 lineages from the lineagetree object. The 2 lineages that are to be fused can have a longer
        first node and the node of the resulting lineage can also be longer.

        Args:
            l1_root (int): Id of the first root
            l2_root (int): Id of the second root
            length_l1 (int, optional): The length of the branch that will be added on top of the first lineage. Defaults to 0, which means only one node will be added.
            length_l2 (int, optional): The length of the branch that will be added on top of the second lineage. Defaults to 0, which means only one node will be added.
            length (int, optional): The length of the branch that will be added on top of the resulting lineage. Defaults to 1.

        Returns:
            int: The id of the root of the new lineage.
        """
        pass
        # if self.predecessor.get(l1_root) or self.predecessor.get(l2_root):
        #     raise ValueError("Please select 2 roots.")
        # if self.time[l1_root] != self.time[l2_root]:
        #     warnings.warn(
        #         "Using lineagetrees that do not exist in the same timepoint. The operation will continue"
        #     )
        # new_root1 = self.add_branch(l1_root, length_l1)
        # new_root2 = self.add_branch(l2_root, length_l2)
        # next_root1 = self[new_root1][0]
        # self.remove_nodes(new_root1)
        # self.successor[new_root2].append(next_root1)
        # self.predecessor[next_root1] = [new_root2]
        # new_branch = self.add_branch(
        #     new_root2,
        #     length - 1,
        # )
        # self.labels[new_branch] = f"Fusion of {new_root1} and {new_root2}"
        # return new_branch

    def copy_lineage(self, root):
        """
        Copies the structure of a tree and makes a new with new nodes.
        Warning does not take into account the predecessor of the root node.

        Args:
            root (int): The root of the tree to be copied

        Returns:
            int: The root of the new tree.
        """
        new_nodes = {
            old_node: self.get_next_id()
            for old_node in self.get_sub_tree(root)
        }
        self.nodes.update(new_nodes.values())
        for old_node, new_node in new_nodes.items():
            self.time[new_node] = self.time[old_node]
            succ = self.successor.get(old_node)
            if succ:
                self.successor[new_node] = [new_nodes[n] for n in succ]
            pred = self.predecessor.get(old_node)
            if pred:
                self.predecessor[new_node] = [new_nodes[n] for n in pred]
            self.pos[new_node] = self.pos[old_node] + 0.5
            self.time_nodes[self.time[old_node]].add(new_nodes[old_node])
        new_root = new_nodes[root]
        self.labels[new_root] = f"Copy of {root}"
        if self.time[new_root] == 0:
            self.roots.add(new_root)
        return new_root

    def add_root(self, t: int, pos: list = None):
        """Adds a root to a specific timepoint.

        Args:
            t (int): The timepoint the node is going to be added.
            pos (list): The position of the new node.
        """
        C_next = self.get_next_id()
        self.successor[C_next] = ()
        self.predecessor[C_next] = ()
        self.time[C_next] = t
        self.nodes.add(C_next)
        self.time_nodes.setdefault(t, set()).add(C_next)
        self.pos[C_next] = pos if isinstance(pos, list) else ()
        return C_next

    def _add_node(
        self,
        succ: list = None,
        pred: list = None,
        pos: np.ndarray = None,
        nid: int = None,
    ) -> int:
        """Adds a node to the lineageTree and update everything except time, this function is not to be called on its own,
        it's made to help other functions.

        Args:
            succ (int): id of the node the new node is a successor to
            pos ([float, ]): list of three floats representing the 3D
                spatial position of the node
            nid (int): id value of the new node, to be used carefully,
                if None is provided the new id is automatically computed.
            reverse (bool): True if in this lineageTree the predecessors
                are the successors and reciprocally.
                This is there for bacward compatibility, should be left at False.
        Returns:
            int: id of the new node.
        """
        if not succ and not pred:
            raise Warning(
                "Please enter a successor or a predecessor, otherwise use the add_roots() function."
            )
        C_next = self.get_next_id() if nid is None else nid
        if succ:
            self.successor[C_next] = succ
            for suc in succ:
                self.predecessor[suc] = (C_next,)
        else:
            self.successor[C_next] = ()
        if pred:
            self.predecessor[C_next] = pred
            self.successor[pred[0]] = self.successor.setdefault(
                pred[0], ()
            ) + (C_next,)
        else:
            self.predecessor[C_next] = ()
        self.nodes.add(C_next)
        if isinstance(pos, list):
            self.pos[C_next] = pos
        return C_next

    def remove_nodes(self, group: Union[int, set, list]):
        """Removes a group of nodes from the LineageTree

        Args:
            group (set|list|int): One or more nodes that are to be removed.
        """
        if isinstance(group, int):
            group = {group}
        if isinstance(group, list):
            group = set(group)
        group = self.nodes.intersection(group)
        self.nodes.difference_update(group)
        for node in group:
            self.time_nodes[self.time[node]].discard(node)
            for attr in self.__dict__:
                attr_value = self.__getattribute__(attr)
                if isinstance(attr_value, dict) and attr not in [
                    "successor",
                    "predecessor",
                    "time_nodes",
                ]:
                    attr_value.pop(node, ())
            if self.predecessor[node]:
                self.successor[self.predecessor[node][0]] = [
                    suc
                    for suc in self.successor[self.predecessor[node][0]]
                    if node != suc
                ]
            for p_node in self.successor[node]:
                self.predecessor[p_node] = ()
            self.predecessor.pop(node, ())
            self.successor.pop(node, ())

    def _fix_times(self, node):
        """Internal function that corrects all the timepoints of a subtree.

        Args:
            node (int): The node that has the correct time.
        """
        pass

    def modify_branch(self, node, new_length):
        """Changes the length of a branch, so it adds or removes nodes
        to make the correct length of the cycle.

        Args:
            node (int): Any node of the branch to be modified/
            new_length (int): The new length of the tree.
        """
        if new_length < 1:
            raise Warning(
                "New length should be >0, I f you want to remove a branch call remove_nodes"
            )
        cycle = self.get_cycle(node)
        length = len(cycle)
        if length == new_length:
            return
        successors = self.successor.get(cycle[-1])
        if length < new_length:
            nodes_to_change_time_vals = set(self.get_sub_tree(node))
            for _ in range(new_length - length):
                old_node = node
                node = self._add_node(
                    succ=self.successor[old_node],
                    pred=self.predecessor[old_node],
                )
        if new_length < length:
            self.remove_nodes(cycle[0 : length - new_length - 1])
            for _ in range(new_length):
                old_node = node
                node = self._add_node(
                    succ=self.successor[old_node],
                    pred=self.predecessor[old_node],
                )

    @property
    def time_resolution(self):
        if not hasattr(self, "_time_resolution"):
            self.time_resolution = 1
        return self._time_resolution / 10

    @time_resolution.setter
    def time_resolution(self, time_resolution):
        if time_resolution is not None:
            self._time_resolution = int(time_resolution * 10)
        else:
            warnings.warn("Time resolution set to default 0", stacklevel=2)
            self._time_resolution = 10

    @property
    def depth(self):
        if not hasattr(self, "_depth"):
            self._depth = {}
            for leaf in self.leaves:
                self._depth[leaf] = 1
                while leaf in self.predecessor:
                    parent = self.predecessor[leaf][0]
                    current_depth = self._depth.get(parent, 0)
                    self._depth[parent] = max(
                        self._depth[leaf] + 1, current_depth
                    )
                    leaf = parent
            for root in self.roots - set(self._depth):
                self._depth[root] = 1
        return self._depth

    @property
    def roots(self):
        return {s for s, p in self.predecessor.items() if p == ()}

    @property
    def edges(self):
        return {(k, vi) for k, v in self.successor.items() for vi in v}

    @property
    def leaves(self):
        return {p for p, s in self.successor.items() if s == ()}

    @property
    def labels(self):
        if not hasattr(self, "_labels"):
            if hasattr(self, "cell_name"):
                self._labels = {
                    i: self.cell_name.get(i, "Unlabeled") for i in self.roots
                }
            else:
                self._labels = {
                    root: "Unlabeled"
                    for root in self.roots
                    for leaf in self.find_leaves(root)
                    if abs(self.time[leaf] - self.time[root])
                    >= abs(self.t_e - self.t_b) / 4
                }
        return self._labels

    def _write_header_am(self, f: TextIO, nb_points: int, length: int):
        """Header for Amira .am files"""
        f.write("# AmiraMesh 3D ASCII 2.0\n")
        f.write("define VERTEX %d\n" % (nb_points * 2))
        f.write("define EDGE %d\n" % nb_points)
        f.write("define POINT %d\n" % ((length) * nb_points))
        f.write("Parameters {\n")
        f.write('\tContentType "HxSpatialGraph"\n')
        f.write("}\n")

        f.write("VERTEX { float[3] VertexCoordinates } @1\n")
        f.write("EDGE { int[2] EdgeConnectivity } @2\n")
        f.write("EDGE { int NumEdgePoints } @3\n")
        f.write("POINT { float[3] EdgePointCoordinates } @4\n")
        f.write("VERTEX { float Vcolor } @5\n")
        f.write("VERTEX { int Vbool } @6\n")
        f.write("EDGE { float Ecolor } @7\n")
        f.write("VERTEX { int Vbool2 } @8\n")

    def write_to_am(
        self,
        path_format: str,
        t_b: int = None,
        t_e: int = None,
        length: int = 5,
        manual_labels: dict = None,
        default_label: int = 5,
        new_pos: np.ndarray = None,
    ):
        """Writes a lineageTree into an Amira readable data (.am format).

        Args:
            path_format (str): path to the output. It should contain 1 %03d where the time step will be entered
            t_b (int): first time point to write (if None, min(LT.to_take_time) is taken)
            t_e (int): last time point to write (if None, max(LT.to_take_time) is taken)
                note, if there is no 'to_take_time' attribute, self.time_nodes
                is considered instead (historical)
            length (int): length of the track to print (how many time before).
            manual_labels ({id: label, }): dictionary that maps cell ids to
            default_label (int): default value for the manual label
            new_pos ({id: [x, y, z]}): dictionary that maps a 3D position to a cell ID.
                if new_pos == None (default) then self.pos is considered.
        """
        if not hasattr(self, "to_take_time"):
            self.to_take_time = self.time_nodes
        if t_b is None:
            t_b = min(self.to_take_time.keys())
        if t_e is None:
            t_e = max(self.to_take_time.keys())
        if new_pos is None:
            new_pos = self.pos

        if manual_labels is None:
            manual_labels = {}
        for t in range(t_b, t_e + 1):
            with open(path_format % t, "w") as f:
                nb_points = len(self.to_take_time[t])
                self._write_header_am(f, nb_points, length)
                points_v = {}
                for C in self.to_take_time[t]:
                    C_tmp = C
                    positions = ()
                    for _ in range(length):
                        C_tmp = self.predecessor.get(C_tmp, [C_tmp])[0]
                        positions.append(new_pos[C_tmp])
                    points_v[C] = positions

                f.write("@1\n")
                for C in self.to_take_time[t]:
                    f.write("{:f} {:f} {:f}\n".format(*tuple(points_v[C][0])))
                    f.write("{:f} {:f} {:f}\n".format(*tuple(points_v[C][-1])))

                f.write("@2\n")
                for i, _ in enumerate(self.to_take_time[t]):
                    f.write("%d %d\n" % (2 * i, 2 * i + 1))

                f.write("@3\n")
                for _ in self.to_take_time[t]:
                    f.write("%d\n" % (length))

                f.write("@4\n")
                for C in self.to_take_time[t]:
                    for p in points_v[C]:
                        f.write("{:f} {:f} {:f}\n".format(*tuple(p)))

                f.write("@5\n")
                for C in self.to_take_time[t]:
                    f.write(f"{manual_labels.get(C, default_label):f}\n")
                    f.write(f"{0:f}\n")

                f.write("@6\n")
                for C in self.to_take_time[t]:
                    f.write(
                        "%d\n"
                        % (
                            int(
                                manual_labels.get(C, default_label)
                                != default_label
                            )
                        )
                    )
                    f.write("%d\n" % (0))

                f.write("@7\n")
                for C in self.to_take_time[t]:
                    f.write(
                        f"{np.linalg.norm(points_v[C][0] - points_v[C][-1]):f}\n"
                    )

                f.write("@8\n")
                for _ in self.to_take_time[t]:
                    f.write("%d\n" % (1))
                    f.write("%d\n" % (0))
                f.close()

    def _get_height(self, c: int, done: dict):
        """Recursively computes the height of a cell within a tree * a space factor.
        This function is specific to the function write_to_svg.

        Args:
            c (int): id of a cell in a lineage tree from which the height will be computed from
            done ({int: [int, int]}): a dictionary that maps a cell id to its vertical and horizontal position
        Returns:
            float:
        """
        if c in done:
            return done[c][0]
        else:
            P = np.mean(
                [self._get_height(di, done) for di in self.successor[c]]
            )
            done[c] = [P, self.vert_space_factor * self.time[c]]
            return P

    def write_to_svg(
        self,
        file_name: str,
        roots: list = None,
        draw_nodes: bool = True,
        draw_edges: bool = True,
        order_key: callable = None,
        vert_space_factor: float = 0.5,
        horizontal_space: float = 1,
        node_size: callable = None,
        stroke_width: callable = None,
        factor: float = 1.0,
        node_color: callable = None,
        stroke_color: callable = None,
        positions: dict = None,
        node_color_map: callable = None,
        normalize: bool = True,
    ):
        ##### remove background? default True background value? default 1

        """Writes the lineage tree to an SVG file.
        Node and edges coloring and size can be provided.

        Args:
            file_name (str): filesystem filename valid for `open()`
            roots ([int, ...]): list of node ids to be drawn. If `None` all the nodes will be drawn. Default `None`
            draw_nodes (bool): wether to print the nodes or not, default `True`
            draw_edges (bool): wether to print the edges or not, default `True`
            order_key (callable): function that would work for the attribute `key=` for the `sort`/`sorted` function
            vert_space_factor (float): the vertical position of a node is its time. `vert_space_factor` is a
                               multiplier to space more or less nodes in time
            horizontal_space (float): space between two consecutive nodes
            node_size (callable | str): a function that maps a node id to a `float` value that will determine the
                       radius of the node. The default function return the constant value `vertical_space_factor/2.1`
                       If a string is given instead and it is a property of the tree,
                       the the size will be mapped according to the property
            stroke_width (callable): a function that maps a node id to a `float` value that will determine the
                          width of the daughter edge.  The default function return the constant value `vertical_space_factor/2.1`
            factor (float): scaling factor for nodes positions, default 1
            node_color (callable | str): a function that maps a node id to a triplet between 0 and 255.
                        The triplet will determine the color of the node. If a string is given instead and it is a property
                        of the tree, the the color will be mapped according to the property
            node_color_map (callable | str): the name of the colormap to use to color the nodes, or a colormap function
            stroke_color (callable): a function that maps a node id to a triplet between 0 and 255.
                          The triplet will determine the color of the stroke of the inward edge.
            positions ({int: [float, float], ...}): dictionary that maps a node id to a 2D position.
                       Default `None`. If provided it will be used to position the nodes.
        """
        import svgwrite

        def normalize_values(v, nodes, _range, shift, mult):
            min_ = np.percentile(v, 1)
            max_ = np.percentile(v, 99)
            values = _range * ((v - min_) / (max_ - min_)) + shift
            values_dict_nodes = dict(zip(nodes, values))
            return lambda x: values_dict_nodes[x] * mult

        if roots is None:
            roots = self.roots
            if hasattr(self, "image_label"):
                roots = [cell for cell in roots if self.image_label[cell] != 1]

        if node_size is None:

            def node_size(x):
                return vert_space_factor / 2.1

        elif isinstance(node_size, str) and node_size in self.__dict__:
            values = np.array([self[node_size][c] for c in self.nodes])
            node_size = normalize_values(
                values, self.nodes, 0.5, 0.5, vert_space_factor / 2.1
            )
        if stroke_width is None:

            def stroke_width(x):
                return vert_space_factor / 2.2

        if node_color is None:

            def node_color(x):
                return 0, 0, 0

        elif isinstance(node_color, str) and node_color in self.__dict__:
            if isinstance(node_color_map, str):
                from matplotlib import colormaps

                if node_color_map in colormaps:
                    node_color_map = colormaps[node_color_map]
                else:
                    node_color_map = colormaps["viridis"]
            values = np.array([self[node_color][c] for c in self.nodes])
            normed_vals = normalize_values(values, self.nodes, 1, 0, 1)

            def node_color(x):
                return [k * 255 for k in node_color_map(normed_vals(x))[:-1]]

        coloring_edges = stroke_color is not None
        if not coloring_edges:

            def stroke_color(x):
                return 0, 0, 0

        elif isinstance(stroke_color, str) and stroke_color in self.__dict__:
            if isinstance(node_color_map, str):
                from matplotlib import colormaps

                if node_color_map in colormaps:
                    node_color_map = colormaps[node_color_map]
                else:
                    node_color_map = colormaps["viridis"]
            values = np.array([self[stroke_color][c] for c in self.nodes])
            normed_vals = normalize_values(values, self.nodes, 1, 0, 1)

            def stroke_color(x):
                return [k * 255 for k in node_color_map(normed_vals(x))[:-1]]

        prev_x = 0
        self.vert_space_factor = vert_space_factor
        if order_key is not None:
            roots.sort(key=order_key)
        treated_cells = []

        pos_given = positions is not None
        if not pos_given:
            positions = dict(
                zip(
                    self.nodes,
                    [
                        [0.0, 0.0],
                    ]
                    * len(self.nodes),
                )
            )
        for _i, r in enumerate(roots):
            r_leaves = []
            to_do = [r]
            while len(to_do) != 0:
                curr = to_do.pop(0)
                treated_cells += [curr]
                if self.successor[curr] == ():
                    if order_key is not None:
                        to_do += sorted(self.successor[curr], key=order_key)
                    else:
                        to_do += self.successor[curr]
                else:
                    r_leaves += [curr]
            r_pos = {
                leave: [
                    prev_x + horizontal_space * (1 + j),
                    self.vert_space_factor * self.time[leave],
                ]
                for j, leave in enumerate(r_leaves)
            }
            print(r_pos)
            self._get_height(r, r_pos)
            prev_x = np.max(list(r_pos.values()), axis=0)[0]
            if not pos_given:
                positions.update(r_pos)

        dwg = svgwrite.Drawing(
            file_name,
            profile="tiny",
            size=factor * np.max(list(positions.values()), axis=0),
        )
        if draw_edges and not draw_nodes and not coloring_edges:
            to_do = set(treated_cells)
            while len(to_do) > 0:
                curr = to_do.pop()
                c_cycle = self.get_cycle(curr)
                x1, y1 = positions[c_cycle[0]]
                x2, y2 = positions[c_cycle[-1]]
                dwg.add(
                    dwg.line(
                        (factor * x1, factor * y1),
                        (factor * x2, factor * y2),
                        stroke=svgwrite.rgb(0, 0, 0),
                    )
                )
                for si in self[c_cycle[-1]]:
                    x3, y3 = positions[si]
                    dwg.add(
                        dwg.line(
                            (factor * x2, factor * y2),
                            (factor * x3, factor * y3),
                            stroke=svgwrite.rgb(0, 0, 0),
                        )
                    )
                to_do.difference_update(c_cycle)
        else:
            for c in treated_cells:
                x1, y1 = positions[c]
                for si in self[c]:
                    x2, y2 = positions[si]
                    if draw_edges:
                        dwg.add(
                            dwg.line(
                                (factor * x1, factor * y1),
                                (factor * x2, factor * y2),
                                stroke=svgwrite.rgb(*(stroke_color(si))),
                                stroke_width=svgwrite.pt(stroke_width(si)),
                            )
                        )
            for c in treated_cells:
                x1, y1 = positions[c]
                if draw_nodes:
                    dwg.add(
                        dwg.circle(
                            (factor * x1, factor * y1),
                            node_size(c),
                            fill=svgwrite.rgb(*(node_color(c))),
                        )
                    )
        dwg.save()

    def to_tlp(
        self,
        fname: str,
        t_min: int = -1,
        t_max: int = np.inf,
        nodes_to_use: list = None,
        temporal: bool = True,
        spatial: str = None,
        write_layout: bool = True,
        node_properties: dict = None,
        Names: bool = False,
    ):
        """Write a lineage tree into an understable tulip file.

        Args:
            fname (str): path to the tulip file to create
            t_min (int): minimum time to consider, default -1
            t_max (int): maximum time to consider, default np.inf
            nodes_to_use ([int, ]): list of nodes to show in the graph,
                          default *None*, then self.nodes is used
                          (taking into account *t_min* and *t_max*)
            temporal (bool): True if the temporal links should be printed, default True
            spatial (str): Build spatial edges from a spatial neighbourhood graph.
                The graph has to be computed before running this function
                'ball': neighbours at a given distance,
                'kn': k-nearest neighbours,
                'GG': gabriel graph,
                None: no spatial edges are writen.
                Default None
            write_layout (bool): True, write the spatial position as layout,
                                   False, do not write spatial positionm
                                   default True
            node_properties ({`p_name`, [{id, p_value}, default]}): a dictionary of properties to write
                                                To a key representing the name of the property is
                                                paired a dictionary that maps a cell id to a property
                                                and a default value for this property
            Names (bool): Only works with ASTEC outputs, True to sort the cells by their names
        """

        def format_names(names_which_matter):
            """Return an ensured formated cell names"""
            tmp = {}
            for k, v in names_which_matter.items():
                tmp[k] = (
                    v.split(".")[0][0]
                    + "%02d" % int(v.split(".")[0][1:])
                    + "."
                    + "%04d" % int(v.split(".")[1][:-1])
                    + v.split(".")[1][-1]
                )
            return tmp

        def spatial_adjlist_to_set(s_g):
            s_edges = set()
            for _t, gg in s_g.items():
                for c, N in gg.items():
                    s_edges.update([tuple(sorted([c, ni])) for ni in N])
            return s_edges

        with open(fname, "w") as f:
            f.write('(tlp "2.0"\n')
            f.write("(nodes ")

            if spatial:
                if spatial.lower() == "gg" and hasattr(self, "Gabriel_graph"):
                    s_edges = spatial_adjlist_to_set(self.Gabriel_graph)
                elif spatial.lower() == "kn" and hasattr(self, "kn_graph"):
                    s_edges = spatial_adjlist_to_set(self.kn_graph)
                elif spatial.lower() == "ball" and hasattr(self, "th_edges"):
                    s_edges = spatial_adjlist_to_set(self.th_edges)

            if not nodes_to_use:
                if t_max != np.inf or t_min > -1:
                    nodes_to_use = [
                        n for n in self.nodes if t_min < self.time[n] <= t_max
                    ]
                    edges_to_use = ()
                    if temporal:
                        edges_to_use += [
                            e
                            for e in self.edges
                            if t_min < self.time[e[0]] < t_max
                        ]
                    if spatial:
                        edges_to_use += [
                            e
                            for e in s_edges
                            if t_min < self.time[e[0]] < t_max
                        ]
                else:
                    nodes_to_use = list(self.nodes)
                    edges_to_use = ()
                    if temporal:
                        edges_to_use += list(self.edges)
                    if spatial:
                        edges_to_use += list(s_edges)
            else:
                edges_to_use = ()
                nodes_to_use = set(nodes_to_use)
                if temporal:
                    for n in nodes_to_use:
                        for d in self.successor.get(n, ()):
                            if d in nodes_to_use:
                                edges_to_use.append((n, d))
                if spatial:
                    edges_to_use += [
                        e for e in s_edges if t_min < self.time[e[0]] < t_max
                    ]
            nodes_to_use = set(nodes_to_use)
            if Names:
                names_which_matter = {
                    k: v
                    for k, v in node_properties[Names][0].items()
                    if v != "" and v != "NO" and k in nodes_to_use
                }
                names_formated = format_names(names_which_matter)
                order_on_nodes = np.array(list(names_formated.keys()))[
                    np.argsort(list(names_formated.values()))
                ]
                nodes_to_use = set(nodes_to_use).difference(order_on_nodes)
                tmp_names = {}
                for k, v in node_properties[Names][0].items():
                    if (
                        len(
                            self.successor.get(
                                self.predecessor.get(k, [-1])[0], ()
                            )
                        )
                        != 1
                        or self.time[k] == t_min + 1
                    ):
                        tmp_names[k] = v
                node_properties[Names][0] = tmp_names
                for n in order_on_nodes:
                    f.write(str(n) + " ")
            else:
                order_on_nodes = set()

            for n in nodes_to_use:
                f.write(str(n) + " ")
            f.write(")\n")

            nodes_to_use.update(order_on_nodes)

            for i, e in enumerate(edges_to_use):
                f.write(
                    "(edge "
                    + str(i)
                    + " "
                    + str(e[0])
                    + " "
                    + str(e[1])
                    + ")\n"
                )

            f.write('(property 0 int "time"\n')
            f.write('\t(default "0" "0")\n')
            for n in nodes_to_use:
                f.write(
                    "\t(node " + str(n) + ' "' + str(self.time[n]) + '")\n'
                )
            f.write(")\n")

            if write_layout:
                f.write('(property 0 layout "viewLayout"\n')
                f.write('\t(default "(0, 0, 0)" "()")\n')
                for n in nodes_to_use:
                    f.write(
                        "\t(node "
                        + str(n)
                        + ' "'
                        + str(tuple(self.pos[n]))
                        + '")\n'
                    )
                f.write(")\n")
                f.write('(property 0 double "distance"\n')
                f.write('\t(default "0" "0")\n')
                for i, e in enumerate(edges_to_use):
                    d_tmp = np.linalg.norm(self.pos[e[0]] - self.pos[e[1]])
                    f.write("\t(edge " + str(i) + ' "' + str(d_tmp) + '")\n')
                    f.write(
                        "\t(node " + str(e[0]) + ' "' + str(d_tmp) + '")\n'
                    )
                f.write(")\n")

            if node_properties:
                for p_name, (p_dict, default) in node_properties.items():
                    if isinstance(list(p_dict.values())[0], str):
                        f.write(f'(property 0 string "{p_name}"\n')
                        f.write(f"\t(default {default} {default})\n")
                    elif isinstance(list(p_dict.values())[0], Number):
                        f.write(f'(property 0 double "{p_name}"\n')
                        f.write('\t(default "0" "0")\n')
                    for n in nodes_to_use:
                        f.write(
                            "\t(node "
                            + str(n)
                            + ' "'
                            + str(p_dict.get(n, default))
                            + '")\n'
                        )
                    f.write(")\n")

            f.write(")")
            f.close()

    def to_binary(self, fname: str, starting_points: list = None):
        """Writes the lineage tree (a forest) as a binary structure
        (assuming it is a binary tree, it would not work for *n* ary tree with 2 < *n*).
        The binary file is composed of 3 sequences of numbers and
        a header specifying the size of each of these sequences.
        The first sequence, *number_sequence*, represents the lineage tree
        as a DFT preporder transversal list. -1 signifying a leaf and -2 a branching
        The second sequence, *time_sequence*, represent the starting time of each tree.
        The third sequence, *pos_sequence*, reprensent the 3D coordinates of the objects.
        The header specify the size of each of these sequences.
        Each size is stored as a long long
        The *number_sequence* is stored as a list of long long (0 -> 2^(8*8)-1)
        The *time_sequence* is stored as a list of unsigned short (0 -> 2^(8*2)-1)
        The *pos_sequence* is stored as a list of double.

        Args:
            fname (str): name of the binary file
            starting_points ([int, ]): list of the roots to be written.
                If None, all roots are written, default value, None
        """
        if starting_points is None:
            starting_points = [
                c for c in self.successor if self.predecessor.get(c, ()) == ()
            ]
        number_sequence = [-1]
        pos_sequence = ()
        time_sequence = ()
        for c in starting_points:
            time_sequence.append(self.time.get(c, 0))
            to_treat = [c]
            while to_treat != ():
                curr_c = to_treat.pop()
                number_sequence.append(curr_c)
                pos_sequence += list(self.pos[curr_c])
                if self[curr_c] == ():
                    number_sequence.append(-1)
                elif len(self.successor[curr_c]) == 1:
                    to_treat += self.successor[curr_c]
                else:
                    number_sequence.append(-2)
                    to_treat += self.successor[curr_c]
        remaining_nodes = set(self.nodes) - set(number_sequence)

        for c in remaining_nodes:
            time_sequence.append(self.time.get(c, 0))
            number_sequence.append(c)
            pos_sequence += list(self.pos[c])
            number_sequence.append(-1)

        with open(fname, "wb") as f:
            f.write(struct.pack("q", len(number_sequence)))
            f.write(struct.pack("q", len(time_sequence)))
            f.write(struct.pack("q", len(pos_sequence)))
            f.write(struct.pack("q" * len(number_sequence), *number_sequence))
            f.write(struct.pack("H" * len(time_sequence), *time_sequence))
            f.write(struct.pack("d" * len(pos_sequence), *pos_sequence))

            f.close()

    def write(self, fname: str):
        """
        Write a lineage tree on disk as an .lT file.

        Args:
            fname (str): path to and name of the file to save
        """
        if os.path.splitext(fname)[-1] != ".lT":
            fname = os.path.extsep.join((fname, "lT"))
        with open(fname, "bw") as f:
            pkl.dump(self, f)
            f.close()

    @classmethod
    def load(clf, fname: str, rm_empty_lists=False):
        """
        Loading a lineage tree from a ".lT" file.

        Args:
            fname (str): path to and name of the file to read

        Returns:
            (lineageTree): loaded file
        """
        with open(fname, "br") as f:
            lT = pkl.load(f)
            f.close()
        if not hasattr(lT, "time_resolution"):
            lT.time_resolution = None
        for node in lT.nodes.difference(lT.predecessor):
            lT.predecessor[node] = ()
        for node in lT.nodes.difference(lT.successor):
            lT.successor[node] = ()
        for k, v in lT.successor.items():
            lT.successor[k] = tuple(v)
        for k, v in lT.predecessor.items():
            lT.predecessor[k] = tuple(v)

        return lT

    def get_idx3d(self, t: int) -> tuple:
        """Get a 3d kdtree for the dataset at time *t* .
        The  kdtree is stored in *self.kdtrees[t]*

        Args:
            t (int): time
        Returns:
            (kdtree, [int, ]): the built kdtree and
                the correspondancy list,
                If the query in the kdtree gives you the value i,
                then it corresponds to the id in the tree to_check_self[i]
        """
        to_check_self = list(self.time_nodes[t])
        if t not in self.kdtrees:
            data_corres = {}
            data = ()
            for i, C in enumerate(to_check_self):
                data.append(tuple(self.pos[C]))
                data_corres[i] = C
            idx3d = KDTree(data)
            self.kdtrees[t] = idx3d
        else:
            idx3d = self.kdtrees[t]
        return idx3d, np.array(to_check_self)

    def get_gabriel_graph(self, t: int) -> dict:
        """Build the Gabriel graph of the given graph for time point `t`
        The Garbiel graph is then stored in self.Gabriel_graph and returned
        *WARNING: the graph is not recomputed if already computed. even if nodes were added*.

        Args:
            t (int): time
        Returns:
            {int, set([int, ])}: a dictionary that maps a node to
                the set of its neighbors
        """
        if not hasattr(self, "Gabriel_graph"):
            self.Gabriel_graph = {}

        if t not in self.Gabriel_graph:
            idx3d, nodes = self.get_idx3d(t)

            data_corres = {}
            data = ()
            for i, C in enumerate(nodes):
                data.append(self.pos[C])
                data_corres[i] = C

            tmp = Delaunay(data)

            delaunay_graph = {}

            for N in tmp.simplices:
                for e1, e2 in combinations(np.sort(N), 2):
                    delaunay_graph.setdefault(e1, set()).add(e2)
                    delaunay_graph.setdefault(e2, set()).add(e1)

            Gabriel_graph = {}

            for e1, neighbs in delaunay_graph.items():
                for ni in neighbs:
                    if not any(
                        np.linalg.norm((data[ni] + data[e1]) / 2 - data[i])
                        < np.linalg.norm(data[ni] - data[e1]) / 2
                        for i in delaunay_graph[e1].intersection(
                            delaunay_graph[ni]
                        )
                    ):
                        Gabriel_graph.setdefault(data_corres[e1], set()).add(
                            data_corres[ni]
                        )
                        Gabriel_graph.setdefault(data_corres[ni], set()).add(
                            data_corres[e1]
                        )

            self.Gabriel_graph[t] = Gabriel_graph

        return self.Gabriel_graph[t]

    def get_predecessors(
        self, x: int, depth: int = None, start_time: int = None, end_time=None
    ) -> list:
        """Computes the predecessors of the node `x` up to
        `depth` predecessors or the begining of the life of `x`.
        The ordered list of ids is returned.

        Args:
            x (int): id of the node to compute
            depth (int): maximum number of predecessors to return
        Returns:
            [int, ]: list of ids, the last id is `x`
        """
        if not start_time:
            start_time = self.t_b
        if not end_time:
            end_time = self.t_e
        unconstrained_cycle = [x]
        cycle = [x] if start_time <= self.time[x] <= end_time else ()
        acc = 0
        while (
            acc != depth
            and start_time < self.time[unconstrained_cycle[0]]
            and (
                self.predecessor[unconstrained_cycle[0]] != ()
                and (  # Please dont change very important even if it looks weird.
                    len(
                        self.successor[
                            self.predecessor[unconstrained_cycle[0]][0]
                        ]
                    )
                    == 1
                )
            )
        ):
            unconstrained_cycle.insert(
                0, self.predecessor[unconstrained_cycle[0]][0]
            )
            acc += 1
            if start_time <= self.time[unconstrained_cycle[0]] <= end_time:
                cycle.insert(0, unconstrained_cycle[0])

        return cycle

    def get_successors(
        self, x: int, depth: int = None, end_time: int = None
    ) -> list:
        """Computes the successors of the node `x` up to
        `depth` successors or the end of the life of `x`.
        The ordered list of ids is returned.

        Args:
            x (int): id of the node to compute
            depth (int): maximum number of predecessors to return
        Returns:
            [int, ]: list of ids, the first id is `x`
        """
        if end_time is None:
            end_time = self.t_e
        cycle = [x]
        acc = 0
        while (
            len(self[cycle[-1]]) == 1
            and acc != depth
            and self.time[cycle[-1]] < end_time
        ):
            cycle += self.successor[cycle[-1]]
            acc += 1

        return cycle

    def get_cycle(
        self,
        x: int,
        depth: int = None,
        depth_pred: int = None,
        depth_succ: int = None,
        end_time: int = None,
    ) -> list:
        """Computes the predecessors and successors of the node `x` up to
        `depth_pred` predecessors plus `depth_succ` successors.
        If the value `depth` is provided and not None,
        `depth_pred` and `depth_succ` are overwriten by `depth`.
        The ordered list of ids is returned.
        If all `depth` are None, the full cycle is returned.

        Args:
            x (int): id of the node to compute
            depth (int): maximum number of predecessors and successor to return
            depth_pred (int): maximum number of predecessors to return
            depth_succ (int): maximum number of successors to return
        Returns:
            [int, ]: list of ids
        """
        if end_time is None:
            end_time = self.t_e
        if depth is not None:
            depth_pred = depth_succ = depth
        return self.get_predecessors(x, depth_pred, end_time=end_time)[
            :-1
        ] + self.get_successors(x, depth_succ, end_time=end_time)

    @property
    def all_tracks(self):
        if not hasattr(self, "_all_tracks"):
            self._all_tracks = self.get_all_tracks()
        return self._all_tracks

    def get_all_branches_of_node(
        self, node: int, end_time: int = None
    ) -> list:
        """Computes all the tracks of the subtree spawn by a given node.
        Similar to get_all_tracks().

        Args:
            node (int, optional): The node that we want to get its branches.

        Returns:
            ([[int, ...], ...]): list of lists containing track cell ids
        """
        if not end_time:
            end_time = self.t_e
        branches = [self.get_successors(node)]
        to_do = list(self[branches[0][-1]])
        while to_do:
            current = to_do.pop()
            track = self.get_successors(current, end_time=end_time)
            # if len(track) != 1 or self.time[current] <= end_time:
            if self.time[track[-1]] <= end_time:
                branches += [track]
                to_do += self[track[-1]]
        return branches

    def get_all_tracks(self, force_recompute: bool = False) -> list:
        """Computes all the tracks of a given lineage tree,
        stores it in `self.all_tracks` and returns it.

        Returns:
            ([[int, ...], ...]): list of lists containing track cell ids
        """
        if not hasattr(self, "_all_tracks") or force_recompute:
            self._all_tracks = []
            to_do = list(self.roots)
            while len(to_do) != 0:
                current = to_do.pop()
                track = self.get_cycle(current)
                self._all_tracks += [track]
                to_do.extend(self[track[-1]])
        return self._all_tracks

    def get_tracks(self, roots: list = None) -> list:
        """Computes the tracks given by the list of nodes `roots` and returns it.

        Args:
            roots (list): list of ids of the roots to be computed
        Returns:
            ([[int, ...], ...]): list of lists containing track cell ids
        """
        if roots is None:
            return self.get_all_tracks(force_recompute=True)
        else:
            tracks = ()
            to_do = list(roots)
            while len(to_do) != 0:
                current = to_do.pop()
                track = self.get_cycle(current)
                tracks.append(track)
                to_do.extend(self[track[-1]])
            return tracks

    def find_leaves(self, roots: Union[int, set, list, tuple]):
        """Finds the leaves of a tree spawned by one or more nodes.

        Args:
            roots (Union[int,set,list,tuple]): The roots of the trees.

        Returns:
            set: The leaves of one or more trees.
        """
        if not isinstance(roots, Iterable):
            to_do = [roots]
        elif isinstance(roots, Iterable):
            to_do = list(roots)
        leaves = set()
        while to_do:
            curr = to_do.pop()
            succ = self.successor.get(curr, ())
            if not succ:
                leaves.add(curr)
            to_do += succ
        return leaves

    def get_sub_tree(
        self,
        x: Union[int, Iterable],
        end_time: Union[int, None] = None,
        preorder: bool = False,
    ) -> list:
        """Computes the list of cells from the subtree spawned by *x*
        The default output order is breadth first traversal.
        Unless preorder is `True` in that case the order is
        Depth first traversal preordered.

        Args:
            x (int): id of root node
            preorder (bool): if True the output is preorder DFT
        Returns:
            ([int, ...]): the ordered list of node ids
        """
        if not end_time:
            end_time = self.t_e
        if not isinstance(x, Iterable):
            to_do = [x]
        elif isinstance(x, Iterable):
            to_do = list(x)
        sub_tree = []
        while to_do:
            curr = to_do.pop()
            succ = self.successor.get(curr, ())
            if succ and end_time < self.time.get(curr, end_time):
                succ = ()
                continue
            if preorder:
                to_do = list(succ) + to_do
            else:
                to_do += list(succ)
                sub_tree += [curr]
        return sub_tree

    def compute_spatial_density(
        self, t_b: int = None, t_e: int = None, th: float = 50
    ) -> dict:
        """Computes the spatial density of cells between `t_b` and `t_e`.
        The spatial density is computed as follow:
        #cell/(4/3*pi*th^3)
        The results is stored in self.spatial_density is returned.

        Args:
            t_b (int): starting time to look at, default first time point
            t_e (int): ending time to look at, default last time point
            th (float): size of the neighbourhood
        Returns:
            {int, float}: dictionary that maps a cell id to its spatial density
        """
        s_vol = 4 / 3.0 * np.pi * th**3
        time_range = set(range(t_b, t_e + 1)).intersection(self.time_nodes)
        for t in time_range:
            idx3d, nodes = self.get_idx3d(t)
            nb_ni = [
                (len(ni) - 1) / s_vol
                for ni in idx3d.query_ball_tree(idx3d, th)
            ]
            self.spatial_density.update(dict(zip(nodes, nb_ni)))
        return self.spatial_density

    def compute_k_nearest_neighbours(self, k: int = 10) -> dict:
        """Computes the k-nearest neighbors
        Writes the output in the attribute `kn_graph`
        and returns it.

        Args:
            k (float): number of nearest neighours
        Returns:
            {int, set([int, ...])}: dictionary that maps
                a cell id to its `k` nearest neighbors
        """
        self.kn_graph = {}
        for t, nodes in self.time_nodes.items():
            use_k = k if k < len(nodes) else len(nodes)
            idx3d, nodes = self.get_idx3d(t)
            pos = [self.pos[c] for c in nodes]
            _, neighbs = idx3d.query(pos, use_k)
            out = dict(zip(nodes, [set(nodes[ni[1:]]) for ni in neighbs]))
            self.kn_graph.update(out)
        return self.kn_graph

    def compute_spatial_edges(self, th: int = 50) -> dict:
        """Computes the neighbors at a distance `th`
        Writes the output in the attribute `th_edge`
        and returns it.

        Args:
            th (float): distance to consider neighbors
        Returns:
            {int, set([int, ...])}: dictionary that maps
                a cell id to its neighbors at a distance `th`
        """
        self.th_edges = {}
        for t, _ in self.time_nodes.items():
            idx3d, nodes = self.get_idx3d(t)
            neighbs = idx3d.query_ball_tree(idx3d, th)
            out = dict(zip(nodes, [set(nodes[ni]) for ni in neighbs]))
            self.th_edges.update(
                {k: v.difference([k]) for k, v in out.items()}
            )
        return self.th_edges

    def main_axes(self, time: int = None):
        """Finds the main axes for a timepoint.
        If none will select the timepoint with the highest amound of cells.

        Args:
            time (int, optional): The timepoint to find the main axes.
                                  If None will find the timepoint
                                  with the largest number of cells.

        Returns:
            list: A list that contains the array of eigenvalues and eigenvectors.
        """
        if time is None:
            time = max(self.time_nodes, key=lambda x: len(self.time_nodes[x]))
        pos = np.array([self.pos[node] for node in self.time_nodes[time]])
        pos = pos - np.mean(pos, axis=0)
        cov = np.cov(np.array(pos).T)
        eig_val, eig_vec = np.linalg.eig(cov)
        srt = np.argsort(eig_val)[::-1]
        self.eig_val, self.eig_vec = eig_val[srt], eig_vec[:, srt]
        return eig_val[srt], eig_vec[:, srt]

    def scale_embryo(self, scale=1000):
        """Scale the embryo using their eigenvalues.

        Args:
            scale (int, optional): The resulting scale you want to achieve. Defaults to 1000.

        Returns:
            float: The scale factor.
        """
        eig = self.main_axes()[0]
        return scale / (np.sqrt(eig[0]))

    @staticmethod
    def __rodrigues_rotation_matrix(vector1, vector2=(0, 1, 0)):
        """Calculates the rodrigues matrix of a dataset. It should use vectors from the find_main_axes(eigenvectors) function of LineagTree.
        Uses the Rodrigues rotation formula.

        Args:
            vector1 (list|np.array): The vector that should be rotated to be aligned to the second vector
            vector2 (list|np.array, optional): The second vector. Defaults to [1,0,0].

        Returns:
            np.array: The rotation matrix.
        """
        vector1 = vector1 / np.linalg.norm(vector1)
        vector2 = vector2 / np.linalg.norm(vector2)
        if vector1 @ vector2 == 1:
            return np.eye(3)
        angle = np.arccos(vector1 @ vector2)
        axis = np.cross(vector1, vector2)
        axis = axis / np.linalg.norm(axis)
        K = np.array(
            [
                [0, -axis[2], axis[1]],
                [axis[2], 0, -axis[0]],
                [-axis[1], axis[0], 0],
            ]
        )
        return np.eye(3) + np.sin(angle) * K + (1 - np.cos(angle)) * K @ K

    def get_ancestor_at_t(self, n: int, time: int = None):
        """
        Find the id of the ancestor of a give node `n`
        at a given time `time`.

        If there is no ancestor, returns `-1`
        If time is None return the root of the sub tree that spawns
        the node n.

        Args:
            n (int): node for which to look the ancestor
            time (int): time at which the ancestor has to be found.
                If `None` the ancestor at the first time point
                will be found (default `None`)

        Returns:
            (int): the id of the ancestor at time `time`,
                `-1` if it does not exist
        """
        if n not in self.nodes:
            return
        if time is None:
            time = self.t_b
        ancestor = n
        while (
            time < self.time.get(ancestor, -1) and ancestor in self.predecessor
        ):
            ancestor = self.predecessor.get(ancestor, [-1])[0]
        return ancestor

    def get_labelled_ancestor(self, node: int):
        """Finds the first labelled ancestor and returns its ID otherwise returns None

        Args:
            node (int): The id of the node

        Returns:
            [None,int]: Returns the first ancestor found that has a label otherwise
            None.
        """
        if node not in self.nodes:
            return None
        ancestor = node
        while (
            self.t_b <= self.time.get(ancestor, self.t_b - 1)
            and ancestor != -1
        ):
            if ancestor in self.labels:
                return ancestor
            ancestor = self.predecessor.get(ancestor, [-1])[0]
        return

    def unordered_tree_edit_distances_at_time_t(
        self,
        t: int,
        end_time: int = None,
        style="simple",
        downsample: int = 2,
        normalize: bool = True,
        recompute: bool = False,
    ) -> dict:
        """
        Compute all the pairwise unordered tree edit distances from Zhang 996 between the trees spawned at time `t`

        Args:
            t (int): time to look at
            delta (callable): comparison function (see edist doc for more information)
            norm (callable): norming function that takes the number of nodes
                of the tree spawned by `n1` and the number of nodes
                of the tree spawned by `n2` as arguments.
            recompute (bool): if True, forces to recompute the distances (default: False)
            end_time (int): The final time point the comparison algorithm will take into account. If None all nodes
                            will be taken into account.

        Returns:
            (dict) a dictionary that maps a pair of cell ids at time `t` to their unordered tree edit distance
        """
        if not hasattr(self, "uted"):
            self.uted = {}
        elif t in self.uted and not recompute:
            return self.uted[t]
        self.uted[t] = {}
        roots = self.time_nodes[t]
        for n1, n2 in combinations(roots, 2):
            key = tuple(sorted((n1, n2)))
            self.uted[t][key] = self.unordered_tree_edit_distance(
                n1,
                n2,
                end_time=end_time,
                style=style,
                downsample=downsample,
                normalize=normalize,
            )
        return self.uted[t]

    def unordered_tree_edit_distance(
        self,
        n1: int,
        n2: int,
        end_time: int = None,
        norm: Union["max", "sum", None] = "max",
        style="simple",
        downsample: int = 2,
    ) -> float:
        """
        Compute the unordered tree edit distance from Zhang 1996 between the trees spawned
        by two nodes `n1` and `n2`. The topology of the trees are compared and the matching
        cost is given by the function delta (see edist doc for more information).
        The distance is normed by the function norm that takes the two list of nodes
        spawned by the trees `n1` and `n2`.

        Args:
            n1 (int): id of the first node to compare
            n2 (int): id of the second node to compare
            tree_style ("mini","simple","fragmented","full"): Which tree approximation is going to be used for the comparisons.
                                                              Defaults to "fragmented".

        Returns:
            (float) The normed unordered tree edit distance
        """

        tree = tree_style[style].value
        tree1 = tree(
            lT=self,
            downsample=downsample,
            end_time=end_time,
            root=n1,
            time_scale=1,
        )
        tree2 = tree(
            lT=self,
            downsample=downsample,
            end_time=end_time,
            root=n2,
            time_scale=1,
        )
        delta = tree1.delta
        _, times1 = tree1.tree
        _, times2 = tree2.tree
        (
            nodes1,
            adj1,
            corres1,
        ) = tree1.edist
        (
            nodes2,
            adj2,
            corres2,
        ) = tree2.edist
        if len(nodes1) == len(nodes2) == 0:
            return 0
        delta_tmp = partial(
            delta,
            corres1=corres1,
            corres2=corres2,
            times1=times1,
            times2=times2,
        )
        norm1 = tree1.get_norm()
        norm2 = tree2.get_norm()
        norm_dict = {"max": max, "sum": sum, "None": lambda x: 1}
        if norm is None:
            norm = "None"
        if norm not in norm_dict:
            raise Warning(
                "Select a viable normalization method (max, sum, None)"
            )
        return uted.uted(
            nodes1, adj1, nodes2, adj2, delta=delta_tmp
        ) / norm_dict[norm]([norm1, norm2])

    @staticmethod
    def __plot_nodes(
        hier, selected_nodes, color, size, ax, default_color="black", **kwargs
    ):
        """
        Private method that plots the nodes of the tree.
        """
        hier_unselected = np.array(
            [v for k, v in hier.items() if k not in selected_nodes]
        )
        if hier_unselected.any():
            ax.scatter(
                *hier_unselected.T,
                s=size,
                zorder=10,
                color=default_color,
                **kwargs,
            )
        if selected_nodes.intersection(hier.keys()):
            hier_selected = np.array(
                [v for k, v in hier.items() if k in selected_nodes]
            )
            ax.scatter(
                *hier_selected.T, s=size, zorder=10, color=color, **kwargs
            )

    @staticmethod
    def __plot_edges(
        hier,
        lnks_tms,
        selected_edges,
        color,
        ax,
        default_color="black",
        **kwargs,
    ):
        """
        Private method that plots the edges of the tree.
        """
        x, y = [], []
        for pred, succs in lnks_tms["links"].items():
            for succ in succs:
                if pred not in selected_edges or succ not in selected_edges:
                    x.extend((hier[succ][0], hier[pred][0], None))
                    y.extend((hier[succ][1], hier[pred][1], None))
        ax.plot(x, y, linewidth=0.3, zorder=0.1, c=default_color, **kwargs)
        x, y = [], []
        for pred, succs in lnks_tms["links"].items():
            for succ in succs:
                if pred in selected_edges and succ in selected_edges:
                    x.extend((hier[succ][0], hier[pred][0], None))
                    y.extend((hier[succ][1], hier[pred][1], None))
        ax.plot(x, y, linewidth=0.3, zorder=0.2, c=color, **kwargs)

    def draw_tree_graph(
        self,
        hier,
        lnks_tms,
        selected_nodes=None,
        selected_edges=None,
        color_of_nodes="magenta",
        color_of_edges=None,
        size=10,
        ax=None,
        default_color="black",
        **kwargs,
    ):
        """Function to plot the tree graph.

        Args:
            hier (dict): Dictinary that contains the positions of all nodes.
            lnks_tms (dict): 2 dictionaries: 1 contains all links from start of life cycle to end of life cycle and
                                             the succesors of each cell.
                                             1 contains the length of each life cycle.
            selected_nodes (list|set, optional): Which cells are to be selected (Painted with a different color). Defaults to None.
            selected_edges (list|set, optional): Which edges are to be selected (Painted with a different color). Defaults to None.
            color_of_nodes (str, optional): Color of selected nodes. Defaults to "magenta".
            color_of_edges (_type_, optional): Color of selected edges. Defaults to None.
            size (int, optional): Size of the nodes. Defaults to 10.
            ax (_type_, optional): Plot the graph on existing ax. Defaults to None.
            figure (_type_, optional): _description_. Defaults to None.
            default_color (str, optional): Default color of nodes. Defaults to "black".

        Returns:
            figure, ax: The matplotlib figure and ax object.
        """
        if selected_nodes is None:
            selected_nodes = ()
        if selected_edges is None:
            selected_edges = ()
        if ax is None:
            figure, ax = plt.subplots()
        else:
            ax.clear()
        if not isinstance(selected_nodes, set):
            selected_nodes = set(selected_nodes)
        if not isinstance(selected_edges, set):
            selected_edges = set(selected_edges)
        self.__plot_nodes(
            hier,
            selected_nodes,
            color_of_nodes,
            size=size,
            ax=ax,
            default_color=default_color,
            **kwargs,
        )
        if not color_of_edges:
            color_of_edges = color_of_nodes
        self.__plot_edges(
            hier,
            lnks_tms,
            selected_edges,
            color_of_edges,
            ax,
            default_color=default_color,
            **kwargs,
        )
        ax.get_yaxis().set_visible(False)
        ax.get_xaxis().set_visible(False)
        return ax.get_figure(), ax

    def to_simple_graph(self, node=None, start_time: int = None):
        """Generates a dictionary of graphs where the keys are the index of the graph and
        the values are the graphs themselves which are produced by create_links_and _cycles

        Args:
            node (_type_, optional): The id of the node/nodes to produce the simple graphs. Defaults to None.
            start_time (int, optional): Important only if there are no nodes it will produce the graph of every
            root that starts before or at start time. Defaults to None.

        Returns:
            (dict): The keys are just index values  0-n and the values are the graphs produced.
        """
        if start_time is None:
            start_time = self.t_b
        if node is None:
            mothers = [
                root for root in self.roots if self.time[root] <= start_time
            ]
        else:
            mothers = node if isinstance(node, (list, set)) else [node]
        return {
            i: create_links_and_cycles(self, mother)
            for i, mother in enumerate(mothers)
        }

    def plot_all_lineages(
        self,
        nodes: list = None,
        last_time_point_to_consider: int = None,
        nrows=2,
        figsize=(10, 15),
        dpi=100,
        fontsize=15,
        axes=None,
        vert_gap=1,
        **kwargs,
    ):
        """Plots all lineages.

        Args:
            last_time_point_to_consider (int, optional): Which timepoints and upwards are the graphs to be plotted.
                                                        For example if start_time is 10, then all trees that begin
                                                        on tp 10 or before are calculated. Defaults to None, where
                                                        it will plot all the roots that exist on self.t_b.
            nrows (int):  How many rows of plots should be printed.
            kwargs: args accepted by matplotlib
        """

        nrows = int(nrows)
        if last_time_point_to_consider is None:
            last_time_point_to_consider = self.t_b
        if nrows < 1 or not nrows:
            nrows = 1
            raise Warning("Number of rows has to be at least 1")
        if nodes:
            graphs = {
                i: self.to_simple_graph(node) for i, node in enumerate(nodes)
            }
        else:
            graphs = self.to_simple_graph(
                start_time=last_time_point_to_consider
            )
        pos = {
            i: hierarchical_pos(
                g,
                g["root"],
                ycenter=-int(self.time[g["root"]]),
                vert_gap=vert_gap,
            )
            for i, g in graphs.items()
        }
        if axes is None:
            ncols = int(len(graphs) // nrows) + (+np.sign(len(graphs) % nrows))
            figure, axes = plt.subplots(
                figsize=figsize, nrows=nrows, ncols=ncols, dpi=dpi, sharey=True
            )
        else:
            figure, axes = axes.flatten()[0].get_figure(), axes
            if len(axes.flatten()) < len(graphs):
                raise Exception(
                    f"Not enough axes, they should be at least {len(graphs)}."
                )
        flat_axes = axes.flatten()
        ax2root = {}
        min_width, min_height = float("inf"), float("inf")
        for ax in flat_axes:
            bbox = ax.get_window_extent().transformed(
                figure.dpi_scale_trans.inverted()
            )
            min_width = min(min_width, bbox.width)
            min_height = min(min_height, bbox.height)

        adjusted_fontsize = fontsize * min(min_width, min_height) / 5
        for i, graph in graphs.items():
            self.draw_tree_graph(
                hier=pos[i], lnks_tms=graph, ax=flat_axes[i], **kwargs
            )
            root = graph["root"]
            ax2root[flat_axes[i]] = root
            label = self.labels.get(root, "Unlabeled")
            xlim = flat_axes[i].get_xlim()
            ylim = flat_axes[i].get_ylim()
            x_pos = (xlim[0] + xlim[1]) / 2
            y_pos = ylim[1] * 0.8
            flat_axes[i].text(
                x_pos,
                y_pos,
                label,
                fontsize=adjusted_fontsize,
                color="black",
                ha="center",
                va="center",
                bbox={
                    "facecolor": "white",
                    "alpha": 0.5,
                    "edgecolor": "green",
                },
            )
        [figure.delaxes(ax) for ax in axes.flatten() if not ax.has_data()]
        return axes.flatten()[0].get_figure(), axes, ax2root

    def plot_node(
        self,
        node,
        figsize=(4, 7),
        dpi=150,
        vert_gap=2,
        ax=None,
        **kwargs,
    ):
        """Plots the subtree spawn by a node.

        Args:
            node (int): The id of the node that is going to be plotted.
            kwargs: args accepted by matplotlib
        """
        graph = self.to_simple_graph(node)
        if len(graph) > 1:
            raise Warning("Please enter only one node")
        graph = graph[0]
        if not ax:
            figure, ax = plt.subplots(
                nrows=1, ncols=1, figsize=figsize, dpi=dpi
            )
        self.draw_tree_graph(
            hier=hierarchical_pos(
                graph,
                graph["root"],
                vert_gap=vert_gap,
                ycenter=-int(self.time[node]),
            ),
            lnks_tms=graph,
            ax=ax,
        )
        return ax.get_figure(), ax

    # def DTW(self, t1, t2, max_w=None, start_delay=None, end_delay=None,
    #         metric='euclidian', **kwargs):
    #     """ Computes the dynamic time warping distance between the tracks t1 and t2

    #         Args:
    #             t1 ([int, ]): list of node ids for the first track
    #             t2 ([int, ]): list of node ids for the second track
    #             w (int): maximum wapring allowed (default infinite),
    #                      if w=1 then the DTW is the distance between t1 and t2
    #             start_delay (int): maximum number of time points that can be
    #                                skipped at the beginning of the track
    #             end_delay (int): minimum number of time points that can be
    #                              skipped at the beginning of the track
    #             metric (str): str or callable, optional The distance metric to use.
    #                           Default='euclidean'. Refer to the documentation for
    #                           scipy.spatial.distance.cdist. Some examples:
    #                           'braycurtis', 'canberra', 'chebyshev', 'cityblock', 'correlation',
    #                           'cosine', 'dice', 'euclidean', 'hamming', 'jaccard', 'kulsinski',
    #                           'mahalanobis', 'matching', 'minkowski', 'rogerstanimoto', 'russellrao',
    #                           'seuclidean', 'sokalmichener', 'sokalsneath', 'sqeuclidean',
    #                           'wminkowski', 'yule'
    #             **kwargs (dict): Extra arguments to `metric`: refer to each metric
    #                              documentation in scipy.spatial.distance (optional)

    #         Returns:
    #             float: the dynamic time warping distance between the two tracks
    #     """
    #     from scipy.sparse import
    #     pos_t1 = [self.pos[ti] for ti in t1]
    #     pos_t2 = [self.pos[ti] for ti in t2]
    #     distance_matrix = np.zeros((len(t1), len(t2))) + np.inf

    #     c = distance.cdist(exp_data, num_data, metric=metric, **kwargs)

    #     d = np.zeros(c.shape)
    #     d[0, 0] = c[0, 0]
    #     n, m = c.shape
    #     for i in range(1, n):
    #         d[i, 0] = d[i-1, 0] + c[i, 0]
    #     for j in range(1, m):
    #         d[0, j] = d[0, j-1] + c[0, j]
    #     for i in range(1, n):
    #         for j in range(1, m):
    #             d[i, j] = c[i, j] + min((d[i-1, j], d[i, j-1], d[i-1, j-1]))
    #     return d[-1, -1], d

    def __getitem__(self, item):
        if isinstance(item, str):
            return self.__dict__[item]
        elif np.issubdtype(type(item), np.integer):
            return self.successor.get(item, ())
        else:
            raise KeyError(
                "Only integer or string are valid key for lineageTree"
            )

    def get_cells_at_t_from_root(self, r: [int, list], t: int = None) -> list:
        """
        Returns the list of cells at time `t` that are spawn by the node(s) `r`.

            Args:
                r (int | list): id or list of ids of the spawning node
                t (int): target time, if None goes as far as possible
                        (default None)

            Returns:
                (list) list of nodes at time `t` spawned by `r`
        """
        if not isinstance(r, list):
            r = [r]
        if t is None:
            t = self.t_e
        to_do = list(r)
        final_nodes = []
        while len(to_do) > 0:
            curr = to_do.pop()
            for _next in self.successor[curr]:
                if self.time[_next] < t:
                    to_do.append(_next)
                elif self.time[_next] == t:
                    final_nodes.append(_next)
        if not final_nodes:
            return list(r)
        return final_nodes

    @staticmethod
    def __calculate_diag_line(dist_mat: np.ndarray) -> (float, float):
        """
        Calculate the line that centers the band w.

            Args:
                dist_mat (matrix): distance matrix obtained by the function calculate_dtw

            Returns:
                (float) Slope
                (float) intercept of the line
        """
        i, j = dist_mat.shape
        x1 = max(0, i - j) / 2
        x2 = (i + min(i, j)) / 2
        y1 = max(0, j - i) / 2
        y2 = (j + min(i, j)) / 2
        slope = (y1 - y2) / (x1 - x2)
        intercept = y1 - slope * x1
        return slope, intercept

    # Reference: https://github.com/kamperh/lecture_dtw_notebook/blob/main/dtw.ipynb
    def __dp(
        self,
        dist_mat: np.ndarray,
        start_d: int = 0,
        back_d: int = 0,
        fast: bool = False,
        w: int = 0,
        centered_band: bool = True,
    ) -> (((int, int), ...), np.ndarray):
        """
        Find DTW minimum cost between two series using dynamic programming.

            Args:
                dist_mat (matrix): distance matrix obtained by the function calculate_dtw
                start_d (int): start delay
                back_d (int): end delay
                w (int): window constrain
                slope (float): to calculate window - givem by the function __calculate_diag_line
                intercept (flost): to calculate window - givem by the function __calculate_diag_line
                use_absolute (boolean): if the window constraing is calculate by the absolute difference between points (uncentered)

            Returns:
                (tuple of tuples) Aligment path
                (matrix) Cost matrix
        """
        N, M = dist_mat.shape
        w_limit = max(w, abs(N - M))  # Calculate the Sakoe-Chiba band width

        if centered_band:
            slope, intercept = self.__calculate_diag_line(dist_mat)
            square_root = np.sqrt((slope**2) + 1)

        # Initialize the cost matrix
        cost_mat = np.full((N + 1, M + 1), np.inf)
        cost_mat[0, 0] = 0

        # Fill the cost matrix while keeping traceback information
        traceback_mat = np.zeros((N, M))

        cost_mat[: start_d + 1, 0] = 0
        cost_mat[0, : start_d + 1] = 0

        cost_mat[N - back_d :, M] = 0
        cost_mat[N, M - back_d :] = 0

        for i in range(N):
            for j in range(M):
                if fast and not centered_band:
                    condition = abs(i - j) <= w_limit
                elif fast:
                    condition = (
                        abs(slope * i - j + intercept) / square_root <= w_limit
                    )
                else:
                    condition = True

                if condition:
                    penalty = [
                        cost_mat[i, j],  # match (0)
                        cost_mat[i, j + 1],  # insertion (1)
                        cost_mat[i + 1, j],  # deletion (2)
                    ]
                    i_penalty = np.argmin(penalty)
                    cost_mat[i + 1, j + 1] = (
                        dist_mat[i, j] + penalty[i_penalty]
                    )
                    traceback_mat[i, j] = i_penalty

        min_index1 = np.argmin(cost_mat[N - back_d :, M])
        min_index2 = np.argmin(cost_mat[N, M - back_d :])

        if (
            cost_mat[N, M - back_d + min_index2]
            < cost_mat[N - back_d + min_index1, M]
        ):
            i = N - 1
            j = M - back_d + min_index2 - 1
            final_cost = cost_mat[i + 1, j + 1]
        else:
            i = N - back_d + min_index1 - 1
            j = M - 1
            final_cost = cost_mat[i + 1, j + 1]

        path = [(i, j)]

        while (
            start_d != 0
            and ((start_d < i and j > 0) or (i > 0 and start_d < j))
        ) or (start_d == 0 and (i > 0 or j > 0)):
            tb_type = traceback_mat[i, j]
            if tb_type == 0:
                # Match
                i -= 1
                j -= 1
            elif tb_type == 1:
                # Insertion
                i -= 1
            elif tb_type == 2:
                # Deletion
                j -= 1

            path.append((i, j))

        # Strip infinity edges from cost_mat before returning
        cost_mat = cost_mat[1:, 1:]
        return path[::-1], cost_mat, final_cost

    # Reference: https://github.com/nghiaho12/rigid_transform_3D
    @staticmethod
    def __rigid_transform_3D(A, B):
        assert A.shape == B.shape

        num_rows, num_cols = A.shape
        if num_rows != 3:
            raise Exception(
                f"matrix A is not 3xN, it is {num_rows}x{num_cols}"
            )

        num_rows, num_cols = B.shape
        if num_rows != 3:
            raise Exception(
                f"matrix B is not 3xN, it is {num_rows}x{num_cols}"
            )

        # find mean column wise
        centroid_A = np.mean(A, axis=1)
        centroid_B = np.mean(B, axis=1)

        # ensure centroids are 3x1
        centroid_A = centroid_A.reshape(-1, 1)
        centroid_B = centroid_B.reshape(-1, 1)

        # subtract mean
        Am = A - centroid_A
        Bm = B - centroid_B

        H = Am @ np.transpose(Bm)

        # find rotation
        U, S, Vt = np.linalg.svd(H)
        R = Vt.T @ U.T

        # special reflection case
        if np.linalg.det(R) < 0:
            # print("det(R) < R, reflection detected!, correcting for it ...")
            Vt[2, :] *= -1
            R = Vt.T @ U.T

        t = -R @ centroid_A + centroid_B

        return R, t

    def __interpolate(
        self, track1: list, track2: list, threshold: int
    ) -> (np.ndarray, np.ndarray):
        """
        Interpolate two series that have different lengths

            Args:
                track1 (list): list of nodes of the first cell cycle to compare
                track2 (list): list of nodes of the second cell cycle to compare
                threshold (int): set a maximum number of points a track can have

            Returns:
                (list of list) x, y, z postions for track1
                (list of list) x, y, z postions for track2
        """
        inter1_pos = ()
        inter2_pos = ()

        track1_pos = np.array([self.pos[c_id] for c_id in track1])
        track2_pos = np.array([self.pos[c_id] for c_id in track2])

        # Both tracks have the same length and size below the threshold - nothing is done
        if len(track1) == len(track2) and (
            len(track1) <= threshold or len(track2) <= threshold
        ):
            return track1_pos, track2_pos
        # Both tracks have the same length but one or more sizes are above the threshold
        elif len(track1) > threshold or len(track2) > threshold:
            sampling = threshold
        # Tracks have different lengths and the sizes are below the threshold
        else:
            sampling = max(len(track1), len(track2))

        for pos in range(3):
            track1_interp = InterpolatedUnivariateSpline(
                np.linspace(0, 1, len(track1_pos[:, pos])),
                track1_pos[:, pos],
                k=1,
            )
            inter1_pos.append(track1_interp(np.linspace(0, 1, sampling)))

            track2_interp = InterpolatedUnivariateSpline(
                np.linspace(0, 1, len(track2_pos[:, pos])),
                track2_pos[:, pos],
                k=1,
            )
            inter2_pos.append(track2_interp(np.linspace(0, 1, sampling)))

        return np.column_stack(inter1_pos), np.column_stack(inter2_pos)

    def calculate_dtw(
        self,
        nodes1: int,
        nodes2: int,
        threshold: int = 1000,
        regist: bool = True,
        start_d: int = 0,
        back_d: int = 0,
        fast: bool = False,
        w: int = 0,
        centered_band: bool = True,
        cost_mat_p: bool = False,
    ) -> (float, tuple, np.ndarray, np.ndarray, np.ndarray):
        """
        Calculate DTW distance between two cell cycles

            Args:
                nodes1 (int): node to compare distance
                nodes2 (int): node to compare distance
                threshold: set a maximum number of points a track can have
                regist (boolean): Rotate and translate trajectories
                start_d (int): start delay
                back_d (int): end delay
                fast (boolean): True if the user wants to run the fast algorithm with window restrains
                w (int): window size
                centered_band (boolean): if running the fast algorithm, True if the windown is centered
                cost_mat_p (boolean): True if print the not normalized cost matrix

            Returns:
                (float) DTW distance
                (tuple of tuples) Aligment path
                (matrix) Cost matrix
                (list of lists) pos_cycle1: rotated and translated trajectories positions
                (list of lists) pos_cycle2: rotated and translated trajectories positions
        """
        nodes1_cycle = self.get_cycle(nodes1)
        nodes2_cycle = self.get_cycle(nodes2)

        interp_cycle1, interp_cycle2 = self.__interpolate(
            nodes1_cycle, nodes2_cycle, threshold
        )

        pos_cycle1 = np.array([self.pos[c_id] for c_id in nodes1_cycle])
        pos_cycle2 = np.array([self.pos[c_id] for c_id in nodes2_cycle])

        if regist:
            R, t = self.__rigid_transform_3D(
                np.transpose(interp_cycle1), np.transpose(interp_cycle2)
            )
            pos_cycle1 = np.transpose(np.dot(R, pos_cycle1.T) + t)

        dist_mat = distance.cdist(pos_cycle1, pos_cycle2, "euclidean")

        path, cost_mat, final_cost = self.__dp(
            dist_mat,
            start_d,
            back_d,
            w=w,
            fast=fast,
            centered_band=centered_band,
        )
        cost = final_cost / len(path)

        if cost_mat_p:
            return cost, path, cost_mat, pos_cycle1, pos_cycle2
        else:
            return cost, path

    def plot_dtw_heatmap(
        self,
        nodes1: int,
        nodes2: int,
        threshold: int = 1000,
        regist: bool = True,
        start_d: int = 0,
        back_d: int = 0,
        fast: bool = False,
        w: int = 0,
        centered_band: bool = True,
    ) -> (float, plt.figure):
        """
        Plot DTW cost matrix between two cell cycles in heatmap format

            Args:
                nodes1 (int): node to compare distance
                nodes2 (int): node to compare distance
                start_d (int): start delay
                back_d (int): end delay
                fast (boolean): True if the user wants to run the fast algorithm with window restrains
                w (int): window size
                centered_band (boolean): if running the fast algorithm, True if the windown is centered

            Returns:
                (float) DTW distance
                (figure) Heatmap of cost matrix with opitimal path
        """
        cost, path, cost_mat, pos_cycle1, pos_cycle2 = self.calculate_dtw(
            nodes1,
            nodes2,
            threshold,
            regist,
            start_d,
            back_d,
            fast,
            w,
            centered_band,
            cost_mat_p=True,
        )

        fig = plt.figure(figsize=(8, 6))
        ax = fig.add_subplot(1, 1, 1)
        im = ax.imshow(
            cost_mat, cmap="viridis", origin="lower", interpolation="nearest"
        )
        plt.colorbar(im)
        ax.set_title("Heatmap of DTW Cost Matrix")
        ax.set_xlabel("Tree 1")
        ax.set_ylabel("tree 2")
        x_path, y_path = zip(*path)
        ax.plot(y_path, x_path, color="black")

        return cost, fig

    @staticmethod
    def __plot_2d(
        pos_cycle1,
        pos_cycle2,
        nodes1,
        nodes2,
        ax,
        x_idx,
        y_idx,
        x_label,
        y_label,
    ):
        ax.plot(
            pos_cycle1[:, x_idx],
            pos_cycle1[:, y_idx],
            "-",
            label=f"root = {nodes1}",
        )
        ax.plot(
            pos_cycle2[:, x_idx],
            pos_cycle2[:, y_idx],
            "-",
            label=f"root = {nodes2}",
        )
        ax.set_xlabel(x_label)
        ax.set_ylabel(y_label)

    def plot_dtw_trajectory(
        self,
        nodes1: int,
        nodes2: int,
        threshold: int = 1000,
        regist: bool = True,
        start_d: int = 0,
        back_d: int = 0,
        fast: bool = False,
        w: int = 0,
        centered_band: bool = True,
        projection: str = None,
        alig: bool = False,
    ) -> (float, plt.figure):
        """
        Plots DTW trajectories aligment between two cell cycles in 2D or 3D

            Args:
                nodes1 (int): node to compare distance
                nodes2 (int): node to compare distance
                threshold (int): set a maximum number of points a track can have
                regist (boolean): Rotate and translate trajectories
                start_d (int): start delay
                back_d (int): end delay
                w (int): window size
                fast (boolean): True if the user wants to run the fast algorithm with window restrains
                centered_band (boolean): if running the fast algorithm, True if the windown is centered
                projection (string): specify which 2D to plot ->
                    '3d' : for the 3d visualization
                    'xy' or None (default) : 2D projection of axis x and y
                    'xz' : 2D projection of axis x and z
                    'yz' : 2D projection of axis y and z
                    'pca' : PCA projection
                alig (boolean): True to show alignment on plot

            Returns:
                (float) DTW distance
                (figue) Trajectories Plot
        """
        (
            distance,
            alignment,
            cost_mat,
            pos_cycle1,
            pos_cycle2,
        ) = self.calculate_dtw(
            nodes1,
            nodes2,
            threshold,
            regist,
            start_d,
            back_d,
            fast,
            w,
            centered_band,
            cost_mat_p=True,
        )

        fig = plt.figure(figsize=(10, 6))

        if projection == "3d":
            ax = fig.add_subplot(1, 1, 1, projection="3d")
        else:
            ax = fig.add_subplot(1, 1, 1)

        if projection == "3d":
            ax.plot(
                pos_cycle1[:, 0],
                pos_cycle1[:, 1],
                pos_cycle1[:, 2],
                "-",
                label=f"root = {nodes1}",
            )
            ax.plot(
                pos_cycle2[:, 0],
                pos_cycle2[:, 1],
                pos_cycle2[:, 2],
                "-",
                label=f"root = {nodes2}",
            )
            ax.set_ylabel("y position")
            ax.set_xlabel("x position")
            ax.set_zlabel("z position")
        else:
            if projection == "xy" or projection == "yx" or projection is None:
                self.__plot_2d(
                    pos_cycle1,
                    pos_cycle2,
                    nodes1,
                    nodes2,
                    ax,
                    0,
                    1,
                    "x position",
                    "y position",
                )
            elif projection == "xz" or projection == "zx":
                self.__plot_2d(
                    pos_cycle1,
                    pos_cycle2,
                    nodes1,
                    nodes2,
                    ax,
                    0,
                    2,
                    "x position",
                    "z position",
                )
            elif projection == "yz" or projection == "zy":
                self.__plot_2d(
                    pos_cycle1,
                    pos_cycle2,
                    nodes1,
                    nodes2,
                    ax,
                    1,
                    2,
                    "y position",
                    "z position",
                )
            elif projection == "pca":
                try:
                    from sklearn.decomposition import PCA
                except ImportError:
                    Warning(
                        "scikit-learn is not installed, the PCA orientation cannot be used. You can install scikit-learn with pip install"
                    )

                # Apply PCA
                pca = PCA(n_components=2)
                pca.fit(np.vstack([pos_cycle1, pos_cycle2]))
                pos_cycle1_2d = pca.transform(pos_cycle1)
                pos_cycle2_2d = pca.transform(pos_cycle2)

                ax.plot(
                    pos_cycle1_2d[:, 0],
                    pos_cycle1_2d[:, 1],
                    "-",
                    label=f"root = {nodes1}",
                )
                ax.plot(
                    pos_cycle2_2d[:, 0],
                    pos_cycle2_2d[:, 1],
                    "-",
                    label=f"root = {nodes2}",
                )

                # Set axis labels
                axes = ["x", "y", "z"]
                x_label = axes[np.argmax(np.abs(pca.components_[0]))]
                y_label = axes[np.argmax(np.abs(pca.components_[1]))]
                x_percent = 100 * (
                    np.max(np.abs(pca.components_[0]))
                    / np.sum(np.abs(pca.components_[0]))
                )
                y_percent = 100 * (
                    np.max(np.abs(pca.components_[1]))
                    / np.sum(np.abs(pca.components_[1]))
                )
                ax.set_xlabel(f"{x_percent:.0f}% of {x_label} position")
                ax.set_ylabel(f"{y_percent:.0f}% of {y_label} position")
            else:
                raise ValueError(
                    """Error: available projections are:
                        '3d' : for the 3d visualization
                        'xy' or None (default) : 2D projection of axis x and y
                        'xz' : 2D projection of axis x and z
                        'yz' : 2D projection of axis y and z
                        'pca' : PCA projection"""
                )

        connections = [[pos_cycle1[i], pos_cycle2[j]] for i, j in alignment]

        for connection in connections:
            xyz1 = connection[0]
            xyz2 = connection[1]
            x_pos = [xyz1[0], xyz2[0]]
            y_pos = [xyz1[1], xyz2[1]]
            z_pos = [xyz1[2], xyz2[2]]

            if alig and projection != "pca":
                if projection == "3d":
                    ax.plot(x_pos, y_pos, z_pos, "k--", color="grey")
                else:
                    ax.plot(x_pos, y_pos, "k--", color="grey")

        ax.set_aspect("equal")
        ax.legend()
        fig.tight_layout()

        if alig and projection == "pca":
            warnings.warn(
                "Error: not possible to show alignment in PCA projection !",
                UserWarning,
                stacklevel=2,
            )

        return distance, fig

    def first_labelling(self):
        self.labels = {i: "Unlabeled" for i in self.time_nodes[0]}

    def __init__(
        self,
        file_format: str = None,
        tb: int = None,
        te: int = None,
        z_mult: float = 1.0,
        file_type: str = "",
        delim: str = ",",
        eigen: bool = False,
        shape: tuple = None,
        raw_size: tuple = None,
        reorder: bool = False,
        xml_attributes: tuple = None,
        name: str = None,
        time_resolution: Union[int, None] = None,
    ):
        """
        TODO: complete the doc
        Main library to build tree graph representation of lineage tree data
        It can read TGMM, ASTEC, SVF, MaMuT and TrackMate outputs.

        Args:
            file_format (str): either - path format to TGMM xmls
                                      - path to the MaMuT xml
                                      - path to the binary file
            tb (int, optional):first time point (necessary for TGMM xmls only)
            te (int, optional): last time point (necessary for TGMM xmls only)
            z_mult (float, optional):z aspect ratio if necessary (usually only for TGMM xmls)
            file_type (str, optional):type of input file. Accepts:
                'TGMM, 'ASTEC', MaMuT', 'TrackMate', 'csv', 'celegans', 'binary'
                default is 'binary'
            delim (str, optional): _description_. Defaults to ",".
            eigen (bool, optional): _description_. Defaults to False.
            shape (tuple, optional): _description_. Defaults to None.
            raw_size (tuple, optional): _description_. Defaults to None.
            reorder (bool, optional): _description_. Defaults to False.
            xml_attributes (tuple, optional): _description_. Defaults to None.
            name (str, optional): The name of the dataset. Defaults to None.
            time_resolution (Union[int, None], optional): Time resolution in mins (If time resolution is smaller than one minute input the time in ms). Defaults to None.
        """

        self.name = name
        self.time_nodes = {}
        self.time_edges = {}
        self.max_id = -1
        self.next_id = ()
        self.nodes = set()
        self.successor = {}
        self.predecessor = {}
        self.pos = {}
        self.time_id = {}
        self.time = {}
        self.t_e = 0
        self.t_b = 0
        if time_resolution is not None:
            self._time_resolution = time_resolution
        self.kdtrees = {}
        self.spatial_density = {}
        if file_type and file_format:
            if xml_attributes is None:
                self.xml_attributes = ()
            else:
                self.xml_attributes = xml_attributes
            file_type = file_type.lower()
            if file_type == "tgmm":
                self.read_tgmm_xml(file_format, tb, te, z_mult)
                self.t_b = tb
                self.t_e = te
            elif file_type == "mamut" or file_type == "trackmate":
                self.read_from_mamut_xml(file_format)
            elif file_type == "celegans":
                self.read_from_txt_for_celegans(file_format)
            elif file_type == "celegans_cao":
                self.read_from_txt_for_celegans_CAO(
                    file_format,
                    reorder=reorder,
                    shape=shape,
                    raw_size=raw_size,
                )
            elif file_type == "mastodon":
                if isinstance(file_format, list) and len(file_format) == 2:
                    self.read_from_mastodon_csv(file_format)
                else:
                    if isinstance(file_format, list):
                        file_format = file_format[0]
                    self.read_from_mastodon(file_format, name)
            elif file_type == "astec":
                self.read_from_ASTEC(file_format, eigen)
            elif file_type == "csv":
                self.read_from_csv(file_format, z_mult, link=1, delim=delim)
            elif file_type == "bao":
                self.read_C_elegans_bao(file_format)
            elif file_format and file_format.endswith(".lT"):
                with open(file_format, "br") as f:
                    tmp = pkl.load(f)
                    f.close()
                self.__dict__.update(tmp.__dict__)
            elif file_format is not None:
                self.read_from_binary(file_format)
            if self.name is None:
                try:
                    self.name = Path(file_format).stem
                except TypeError:
                    self.name = Path(file_format[0]).stem
<<<<<<< HEAD
        for k, v in self.successor.items():
            self.successor[k] = tuple(v)
        for k, v in self.predecessor.items():
            self.predecessor[k] = tuple(v)
        for node in self.nodes.difference(self.predecessor):
            self.predecessor[node] = ()
        for node in self.nodes.difference(self.successor):
            self.successor[node] = ()
=======


class lineageTreeDicts(lineageTree):
    """Placeholder class to give a proof of concept of what the lineageTree init method would look like."""

    def __init__(
        self,
        *,
        successor: dict[int, tuple] = None,
        predecessor: dict[int, tuple] = None,
        time: dict[int, tuple] = None,
        starting_time: float = 0,
        pos: dict[int, Iterable] = None,
        name: str = None,
        **kwargs,
    ):
        """Creates a lineageTree object from minimal information, without reading from a file.
        Either `successor` or `predecessor` should be specified.

        Args:
            successor (dict[int, tuple]): Dictionary assigning nodes to their successors.
            predecessor (dict[int, tuple]): Dictionary assigning nodes to their predecessors.
            time (dict[float, tuple], optional): Dictionary assigning nodes to the time point they were recorded to.  Defaults to None, in which case all times are set to `starting_time`.
            starting_time (float, optional): Starting time of the lineage tree. Defaults to 0.
            pos (dict[int, Iterable], optional): Dictionary assigning nodes to their positions. Defaults to None.
            name (str, optional): Name of the lineage tree. Defaults to None.
            **kwargs: Supported keyword arguments are dictionaries assigning nodes to any custom property. The property must be specified for every node, and named differently from lineageTree's own attributes.
        """
        self.name = name
        if successor and predecessor:
            raise ValueError(
                "You cannot have both successors and predecessors."
            )

        if successor:
            self.successor = successor
            self.predecessor = {}
            for pred, succ in successor.items():
                for s in succ:
                    if s in self.predecessor.keys():
                        raise ValueError(
                            "Node can have at most one predecessor."
                        )
                    self.predecessor[s] = (pred,)
        elif predecessor:
            self.successor = {}
            self.predecessor = predecessor
            for succ, pred in predecessor.items():
                if isinstance(pred, Iterable):
                    if 1 < len(pred):
                        raise ValueError(
                            "Node can have at most one predecessor."
                        )
                    pred = pred[0]
                successor.setdefault(pred, ())
                successor[pred] += (succ,)
        else:
            warnings.warn(
                "Both successor and predecessor attributes are empty.",
                stacklevel=2,
            )
        self.nodes = set(self.predecessor).union(self.successor)
        for root in set(self.nodes).difference(self.predecessor):
            self.predecessor[root] = ()
        for leaf in set(self.nodes).difference(self.successor):
            self.successor[leaf] = ()

        if pos is None:
            self.pos = {}
        else:
            if self.nodes.difference(pos) != set():
                raise ValueError("Please provide the position of all nodes.")
            self.pos = pos

        if time is None:
            self.time = {node: starting_time for node in self.roots}
            queue = list(self.roots)
            for node in queue:
                for succ in self.successor[node]:
                    self.time[succ] = self.time[node] + 1
                    queue.append(succ)
        else:
            self.time = time
            if self.nodes.difference(self.time) != set():
                raise ValueError("Please provide the time of all nodes.")
            if not all(
                self.time[node] < self.time[s]
                for node, succ in self.successor.items()
                for s in succ
            ):
                raise ValueError(
                    "Provided times are not strictly increasing. Setting times to default."
                )
        self.time_nodes = {t: () for t in self.time.values()}
        for node in list(self.time):
            self.time_nodes[self.time[node]] += (node,)

        self.t_b = min(self.time_nodes)
        self.t_e = max(self.time_nodes)

        # custom properties
        for name, d in kwargs.items():
            if name in self.__dict__.keys():
                warnings.warn(f"Attribute name {name} is reserved.")
                continue
            if set(d) != self.nodes:
                warnings.warn(f"Please specify {name} for all nodes.")
                continue
            setattr(self, name, d)

        # cast to tuple to fix nodes
        self.nodes = tuple(self.nodes)
>>>>>>> 50df0595
<|MERGE_RESOLUTION|>--- conflicted
+++ resolved
@@ -2724,7 +2724,6 @@
                     self.name = Path(file_format).stem
                 except TypeError:
                     self.name = Path(file_format[0]).stem
-<<<<<<< HEAD
         for k, v in self.successor.items():
             self.successor[k] = tuple(v)
         for k, v in self.predecessor.items():
@@ -2733,7 +2732,6 @@
             self.predecessor[node] = ()
         for node in self.nodes.difference(self.successor):
             self.successor[node] = ()
-=======
 
 
 class lineageTreeDicts(lineageTree):
@@ -2845,5 +2843,4 @@
             setattr(self, name, d)
 
         # cast to tuple to fix nodes
-        self.nodes = tuple(self.nodes)
->>>>>>> 50df0595
+        self.nodes = tuple(self.nodes)