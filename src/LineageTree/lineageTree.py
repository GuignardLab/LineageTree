#!python
# This file is subject to the terms and conditions defined in
# file 'LICENCE', which is part of this source code package.
# Author: Leo Guignard (leo.guignard...@AT@...gmail.com)

import importlib.metadata
import os
import pickle as pkl
import struct
import warnings
from collections.abc import Callable, Iterable
from functools import partial
from itertools import combinations
from numbers import Number
from types import MappingProxyType
from typing import Literal

import svgwrite
from matplotlib.collections import LineCollection
from packaging.version import Version

from .tree_styles import tree_style

try:
    from edist import uted
except ImportError:
    warnings.warn(
        "No edist installed therefore you will not be able to compute the tree edit distance.",
        stacklevel=2,
    )
import matplotlib.pyplot as plt
import numpy as np
from scipy.interpolate import InterpolatedUnivariateSpline
from scipy.spatial import Delaunay, distance
from scipy.spatial import cKDTree as KDTree

from .utils import (
    create_links_and_cycles,
    hierarchical_pos,
)


class lineageTree:
    def __eq__(self, other) -> bool:
        if isinstance(other, lineageTree):
            return other.successor == self._successor
        return False

    def get_next_id(self) -> int:
        """Computes the next authorized id.

        Returns
        -------
        int
            next authorized id
        """
        if self.max_id == -1 and self.nodes:
            self.max_id = max(self.nodes)
        if self.next_id == []:
            self.max_id += 1
            return self.max_id
        else:
            return self.next_id.pop()

    ###TODO make lT longer.
    def complete_lineage(self, nodes: int | set = None) -> None:
        """Makes all leaf branches longer so that they reach the last timepoint (self.t_e), useful
        for tree edit distance algorithms.

        Parameters
        ----------
        nodes : int or set of int, optional
            Which trees should be "completed", if left empty it will complete the whole dataset.
        """
        if nodes is None:
            nodes = set(self.roots)
        elif isinstance(nodes, int):
            nodes = {nodes}
        specfific_nodes = self.find_leaves(nodes)
        for leaf in specfific_nodes:
            self.add_branch(
                leaf,
                (self.t_e - self._time[leaf]),
                downstream=True,
            )

    ###TODO pos can be callable and stay motionless (copy the position of the succ node, use something like optical flow)
    def add_branch(
        self,
        node: int,
        length: int,
        downstream: bool,
        pos: Callable | None = None,
    ) -> int:
        """Adds a branch of specific length to a node either as a successor or as a predecessor.
        If it is placed on top of a tree all the nodes will move timepoints #length down.

        Parameters
        ----------
        node : int
            Id of the successor (predecessor if `downstream==False`)
        length : int
            The length of the new branch.
        downstream : bool, default=True
            If `True` will create a branch that goes forwards in time otherwise backwards.
        pos : np.ndarray, optional
            The new position of the branch. Defaults to None.

        Returns
        -------
        int
            Id of the first node of the sublineage.
        """
        if length == 0:
            return node
        if length < 1:
            raise ValueError("Length cannot be <1")
        if downstream:
            for _ in range(length):
                old_node = node
                node = self._add_node(pred=[old_node])
                self._time[node] = self._time[old_node] + 1
                # if not pos:
                #     self.pos[node] = self.pos[old_node]
                # else:
                #     self.pos[node] = pos
        else:
            if self._predecessor[node]:
                raise Warning("The node already has a predecessor.")
            if self._time[node] - length < self.t_b:
                raise Warning(
                    "A node cannot created outside the lower bound of the dataset. (It is possible to change it by lT.t_b = int(...))"
                )
            for _ in range(length):
                old_node = node
                node = self._add_node(succ=[old_node])
                self._time[node] = self._time[old_node] - 1
                # if not pos:
                #     self.pos[node] = self.pos[old_node]
                # else:
                #     self.pos[node] = pos
        self._changed_leaves = True
        self.time_flag = True
        return node

    ###TODO
    def cut_tree(self, root: int) -> int:
        """It transforms a lineage that has at least 2 divisions into 2 independent lineages,
        that spawn from the time point of the first node. (splits a tree into 2)

        Parameters
        ----------
        root : int
            The id of the node, which will be cut.

        Returns
        -------
        int
            The id of the new tree
        """
        cycle = self.get_successors(root)
        last_cell = cycle[-1]
        if last_cell in self._successor:
            new_lT = self._successor[last_cell].pop()
            self._predecessor.pop(new_lT)
            label_of_root = self.labels.get(cycle[0], cycle[0])
            self.labels[cycle[0]] = f"L-Split {label_of_root}"
            new_tr = self.add_branch(new_lT, len(cycle), downstream=False)
            self.roots.add(new_tr)
            self.labels[new_tr] = f"R-Split {label_of_root}"
            return new_tr
        else:
            raise Warning("No division of the branch")

    ###TODO
    def fuse_lineage_tree(
        self,
        l1_root: int,
        l2_root: int,
        length_l1: int = 0,
        length_l2: int = 0,
        length: int = 1,
    ) -> int:
        """Fuses 2 lineages from the lineagetree object. The 2 lineages that are to be fused can have a longer
        first node and the node of the resulting lineage can also be longer.

        Parameters
        ----------
        l1_root : int
            Id of the first root
        l2_root : int
            Id of the second root
        length_l1 : int, default=0
            The length of the branch that will be added on top of the first lineage.
            Defaults to 0, which means only one node will be added.
        length_l2 : int, default=0
            The length of the branch that will be added on top of the second lineage.
            Defaults to 0, which means only one node will be added.
        length : int, default=1
            The length of the branch that will be added on top of the resulting lineage.

        Returns
        -------
        int
            The id of the root of the new lineage.
        """
        if self.predecessor.get(l1_root) or self.predecessor.get(l2_root):
            raise ValueError("Please select 2 roots.")
        if self._time[l1_root] != self._time[l2_root]:
            warnings.warn(
                "Using lineagetrees that do not exist in the same timepoint. The operation will continue",
                stacklevel=2,
            )
        new_root1 = self.add_branch(l1_root, length_l1)
        new_root2 = self.add_branch(l2_root, length_l2)
        next_root1 = self[new_root1][0]
        self.remove_nodes(new_root1)
        self.successor[new_root2].append(next_root1)
        self.predecessor[next_root1] = [new_root2]
        new_branch = self.add_branch(
            new_root2,
            length - 1,
        )
        self.labels[new_branch] = f"Fusion of {new_root1} and {new_root2}"
        return new_branch

    ###TODO
    def copy_lineage(self, root: int) -> int:
        """Copies the structure of a tree and makes a new with new nodes.
        Warning does not take into account the predecessor of the root node.

        Parameters
        ----------
        root : int
            The root of the tree to be copied

        Returns
        -------
        int
            The id of the root of the new tree.
        """
        new_nodes = {
            old_node: self.get_next_id()
            for old_node in self.get_sub_tree(root)
        }
        self.nodes.update(new_nodes.values())
        for old_node, new_node in new_nodes.items():
            self._time[new_node] = self._time[old_node]
            succ = self._successor.get(old_node)
            if succ:
                self._successor[new_node] = [new_nodes[n] for n in succ]
            pred = self._predecessor.get(old_node)
            if pred:
                self._predecessor[new_node] = [new_nodes[n] for n in pred]
            self.pos[new_node] = self.pos[old_node] + 0.5
        new_root = new_nodes[root]
        self.labels[new_root] = f"Copy of {root}"
        if self._time[new_root] == 0:
            self.roots.add(new_root)
        return new_root

    def add_root(self, t: int, pos: list = None):
        """Adds a root to a specific timepoint.

        Parameters
        ----------
        t :int
            The timepoint the node is going to be added.
        pos : list
            The position of the new node.
        """
        C_next = self.get_next_id()
        self._successor[C_next] = ()
        self._predecessor[C_next] = ()
        self._time[C_next] = t
        self.pos[C_next] = pos if isinstance(pos, list) else []
        self._changed_roots = True
        return C_next

    def _add_node(
        self,
        succ: list = None,
        pred: list = None,
        pos: np.ndarray = None,
        nid: int = None,
    ) -> int:
        """Adds a node to the LineageTree object that is either a successor or a predecessor of another node.
        Does not handle time! You cannot enter both a successor and a predecessor.

        Parameters
        ----------
        succ : list
            list of ids of the nodes the new node is a successor to
        pred : list
            list of ids of the nodes the new node is a predecessor to
        pos : np.ndarray, optional
            position of the new node
        nid : int, optional
            id value of the new node, to be used carefully,
            if None is provided the new id is automatically computed.

        Returns
        -------
        int
            id of the new node.
        """
        if not succ and not pred:
            raise Warning(
                "Please enter a successor or a predecessor, otherwise use the add_roots() function."
            )
        C_next = self.get_next_id() if nid is None else nid
        if succ:
            self._successor[C_next] = succ
            for suc in succ:
                self._predecessor[suc] = (C_next,)
        else:
            self._successor[C_next] = ()
        if pred:
            self._predecessor[C_next] = pred
            self._successor[pred[0]] = self._successor.setdefault(
                pred[0], ()
            ) + (C_next,)
        else:
            self._predecessor[C_next] = ()
        if isinstance(pos, list):
            self.pos[C_next] = pos
        return C_next

    def remove_nodes(self, group: int | set | list) -> None:
        """Removes a group of nodes from the LineageTree

        Parameters
        ----------
        group : set of int or list of int or int
            One or more nodes that are to be removed.
        """
        if isinstance(group, int | float):
            group = {group}
        if isinstance(group, list):
            group = set(group)
        group = self.nodes.intersection(group)
        for node in group:
            for attr in self.__dict__:
                attr_value = self.__getattribute__(attr)
                if isinstance(attr_value, dict) and attr not in [
                    "successor",
                    "predecessor",
                    "_successor",
                    "_predecessor",
                    "_time",
                ]:
                    attr_value.pop(node, ())
            if self._predecessor.get(node):
                self._successor[self._predecessor[node][0]] = tuple(
                    set(
                        self._successor[self._predecessor[node][0]]
                    ).difference(group)
                )
            for p_node in self._successor.get(node, []):
                self._predecessor[p_node] = ()
            self._predecessor.pop(node, ())
            self._successor.pop(node, ())

    # TODO
    def modify_branch(self, node: int, new_length: int) -> None:
        """Changes the length of a branch, so it adds or removes nodes
        to make the correct length of the cycle.

        Parameters
        ----------
        node : int
            Any node of the branch to be modified
        new_length : int
            The new length of the tree.
        """
        if new_length < 1:
            raise Warning(
                "New length should be >0, I f you want to remove a branch call remove_nodes"
            )
        cycle = self.get_cycle(node)
        length = len(cycle)
        if length == new_length:
            return
        successors = self._successor.get(cycle[-1])
        if length < new_length:
            nodes_to_change_time_vals = set(self.get_sub_tree(node))
            for _ in range(new_length - length):
                old_node = node
                node = self._add_node(
                    succ=self._successor[old_node],
                    pred=self._predecessor[old_node],
                )
        if new_length < length:
            self.remove_nodes(cycle[0 : length - new_length - 1])
            for _ in range(new_length):
                old_node = node
                node = self._add_node(
                    succ=self._successor[old_node],
                    pred=self._predecessor[old_node],
                )

    @property
    def t_b(self) -> int:
        """The first timepoint of the tree."""
        if not hasattr(self, "_t_b") or self.time_flag:
            self._t_b = min(self._time.values())
            self._t_e = max(self._time.values())
            self.time_flag = False
        return self._t_b

    @property
    def t_e(self) -> int:
        """The last timepoint of the tree."""
        if not hasattr(self, "_t_e") or self.time_flag:
            self._t_e = max(self._time.values())
            self._t_b = min(self._time.values())
            self.time_flag = False
        return self._t_e

    @t_e.setter
    def t_e(self, other_value):
        raise Warning("t_e and t_b change automatically")

    @t_b.setter
    def t_b(self, other_value):
        raise Warning("t_e and t_b change automatically")

    @property
    def nodes(self) -> frozenset[int]:
        """Nodes of the tree"""
        return frozenset(self.successor.keys())

    @property
    def time(self) -> MappingProxyType[dict]:
        """Mapping of nodes to the timepoint they belong to"""
        return MappingProxyType(self._time)

    @property
    def successor(self) -> MappingProxyType[dict]:
        """Mapping of nodes to the tuple of its successors"""
        return MappingProxyType(self._successor)

    @property
    def predecessor(self) -> MappingProxyType[dict]:
        """Mapping of nodes to the tuple of its predecessor"""
        return MappingProxyType(self._predecessor)

    @property
    def depth(self) -> dict[int, int]:
        """The depth of each node in the tree."""
        if not hasattr(self, "_depth"):
            self._depth = {}
            for leaf in self.leaves:
                self._depth[leaf] = 1
                while leaf in self._predecessor:
                    parent = self._predecessor[leaf][0]
                    current_depth = self._depth.get(parent, 0)
                    self._depth[parent] = max(
                        self._depth[leaf] + 1, current_depth
                    )
                    leaf = parent
            for root in self.roots - set(self._depth):
                self._depth[root] = 1
        return self._depth

    @property
    def roots(self) -> frozenset[int]:
        """Set of roots of the tree"""
        if not hasattr(self, "_roots") or self._changed_roots:
            self._roots = frozenset(
                {s for s, p in self._predecessor.items() if p == ()}
            )
            self._changed_roots = False
        return self._roots

    @property
    def edges(self) -> frozenset[tuple[int]]:
        """Set of all edges"""
        return frozenset(
            {(k, vi) for k, v in self._successor.items() for vi in v}
        )

    @property
    def leaves(self) -> frozenset[int]:
        """Set of leaves"""
        if not hasattr(self, "_leaves") or self._changed_leaves:
            self._leaves = frozenset(
                {p for p, s in self._successor.items() if s == ()}
            )
            self._changed_leaves = False
        return self._leaves

    @property
    def labels(self) -> dict[int, str]:
        """The labels of the nodes."""
        if not hasattr(self, "_labels"):
            if hasattr(self, "cell_name"):
                self._labels = {
                    i: self.cell_name.get(i, "Unlabeled") for i in self.roots
                }
            else:
                self._labels = {
                    root: "Unlabeled"
                    for root in self.roots
                    for leaf in self.find_leaves(root)
                    if abs(self._time[leaf] - self._time[root])
                    >= abs(self.t_e - self.t_b) / 4
                }
        return self._labels

    @property
    def time_resolution(self) -> float:
        if not hasattr(self, "_time_resolution"):
            self._time_resolution = 0
        return self._time_resolution / 10

    @time_resolution.setter
    def time_resolution(self, time_resolution) -> None:
        if time_resolution is not None and time_resolution > 0:
            self._time_resolution = int(time_resolution * 10)
        else:
            warnings.warn("Time resolution set to default 0", stacklevel=2)
            self._time_resolution = 0

    def __setstate__(self, state):
        if "_successor" not in state:
            state["_successor"] = state["successor"]
        if "_predecessor" not in state:
            state["_predecessor"] = state["predecessor"]
        if "_time" not in state:
            state["_time"] = state["time"]
        self.__dict__.update(state)

    def _get_height(self, c: int, done: dict) -> float:
        """Recursively computes the height of a cell within a tree * a space factor.
        This function is specific to the function write_to_svg.

        Parameters
        ----------
        c : int
            id of a cell in a lineage tree from which the height will be computed from
        done : dict mapping int to list of two int
            a dictionary that maps a cell id to its vertical and horizontal position

        Returns
        -------
        float
            the height of the cell `c`
        """
        if c in done:
            return done[c][0]
        else:
            P = np.mean(
                [self._get_height(di, done) for di in self._successor[c]]
            )
            done[c] = [P, self.vert_space_factor * self._time[c]]
            return P

    def write_to_svg(
        self,
        file_name: str,
        roots: list = None,
        draw_nodes: bool = True,
        draw_edges: bool = True,
        order_key: Callable = None,
        vert_space_factor: float = 0.5,
        horizontal_space: float = 1,
        node_size: Callable | str = None,
        stroke_width: Callable = None,
        factor: float = 1.0,
        node_color: Callable | str = None,
        stroke_color: Callable = None,
        positions: dict = None,
        node_color_map: Callable | str = None,
    ) -> None:
        """Writes the lineage tree to an SVG file.
        Node and edges coloring and size can be provided.

        Parameters
        ----------
        file_name : str
            filesystem filename valid for `open()`
        roots : list of int, defaults to `self.roots`
            list of node ids to be drawn. If `None` all the nodes will be drawn. Default `None`
        draw_nodes : bool, default True
            wether to print the nodes or not
        draw_edges : bool, default True
            wether to print the edges or not
        order_key : Callable, optional
            function that would work for the attribute `key=` for the `sort`/`sorted` function
        vert_space_factor : float, default=0.5
            the vertical position of a node is its time. `vert_space_factor` is a
            multiplier to space more or less nodes in time
        horizontal_space : float, default=1
            space between two consecutive nodes
        node_size : Callable or str, optional
            a function that maps a node id to a `float` value that will determine the
            radius of the node. The default function return the constant value `vertical_space_factor/2.1`
            If a string is given instead and it is a property of the tree,
            the the size will be mapped according to the property
        stroke_width : Callable, optional
            a function that maps a node id to a `float` value that will determine the
            width of the daughter edge.  The default function return the constant value `vertical_space_factor/2.1`
        factor : float, default=1.0
            scaling factor for nodes positions, default 1
        node_color : Callable or str, optional
            a function that maps a node id to a triplet between 0 and 255.
            The triplet will determine the color of the node. If a string is given instead and it is a property
            of the tree, the the color will be mapped according to the property
        node_color_map : Callable or str, optional
            the name of the colormap to use to color the nodes, or a colormap function
        stroke_color : Callable, optional
            a function that maps a node id to a triplet between 0 and 255.
            The triplet will determine the color of the stroke of the inward edge.
        positions : dict mapping int to list of two float, optional
            dictionary that maps a node id to a 2D position.
            Default `None`. If provided it will be used to position the nodes.
        """

        def normalize_values(v, nodes, _range, shift, mult):
            min_ = np.percentile(v, 1)
            max_ = np.percentile(v, 99)
            values = _range * ((v - min_) / (max_ - min_)) + shift
            values_dict_nodes = dict(zip(nodes, values, strict=True))
            return lambda x: values_dict_nodes[x] * mult

        if roots is None:
            roots = self.roots
            if hasattr(self, "image_label"):
                roots = [cell for cell in roots if self.image_label[cell] != 1]

        if node_size is None:

            def node_size(x):
                return vert_space_factor / 2.1

        elif isinstance(node_size, str) and node_size in self.__dict__:
            values = np.array(
                [self._successor[node_size][c] for c in self.nodes]
            )
            node_size = normalize_values(
                values, self.nodes, 0.5, 0.5, vert_space_factor / 2.1
            )
        if stroke_width is None:

            def stroke_width(x):
                return vert_space_factor / 2.2

        if node_color is None:

            def node_color(x):
                return 0, 0, 0

        elif isinstance(node_color, str) and node_color in self.__dict__:
            if isinstance(node_color_map, str):
                from matplotlib import colormaps

                if node_color_map in colormaps:
                    node_color_map = colormaps[node_color_map]
                else:
                    node_color_map = colormaps["viridis"]
            values = np.array(
                [self._successor[node_color][c] for c in self.nodes]
            )
            normed_vals = normalize_values(values, self.nodes, 1, 0, 1)

            def node_color(x):
                return [k * 255 for k in node_color_map(normed_vals(x))[:-1]]

        coloring_edges = stroke_color is not None
        if not coloring_edges:

            def stroke_color(x):
                return 0, 0, 0

        elif isinstance(stroke_color, str) and stroke_color in self.__dict__:
            if isinstance(node_color_map, str):
                from matplotlib import colormaps

                if node_color_map in colormaps:
                    node_color_map = colormaps[node_color_map]
                else:
                    node_color_map = colormaps["viridis"]
            values = np.array(
                [self._successor[stroke_color][c] for c in self.nodes]
            )
            normed_vals = normalize_values(values, self.nodes, 1, 0, 1)

            def stroke_color(x):
                return [k * 255 for k in node_color_map(normed_vals(x))[:-1]]

        prev_x = 0
        self.vert_space_factor = vert_space_factor
        if order_key is not None:
            roots.sort(key=order_key)
        treated_cells = []

        pos_given = positions is not None
        if not pos_given:
            positions = dict(
                zip(
                    self.nodes,
                    [
                        [0.0, 0.0],
                    ]
                    * len(self.nodes),
                    strict=True,
                ),
            )
        for _i, r in enumerate(roots):
            r_leaves = []
            to_do = [r]
            while len(to_do) != 0:
                curr = to_do.pop(0)
                treated_cells += [curr]
                if not self._successor[curr]:
                    if order_key is not None:
                        to_do += sorted(self._successor[curr], key=order_key)
                    else:
                        to_do += self._successor[curr]
                else:
                    r_leaves += [curr]
            r_pos = {
                leave: [
                    prev_x + horizontal_space * (1 + j),
                    self.vert_space_factor * self._time[leave],
                ]
                for j, leave in enumerate(r_leaves)
            }
            self._get_height(r, r_pos)
            prev_x = np.max(list(r_pos.values()), axis=0)[0]
            if not pos_given:
                positions.update(r_pos)

        dwg = svgwrite.Drawing(
            file_name,
            profile="tiny",
            size=factor * np.max(list(positions.values()), axis=0),
        )
        if draw_edges and not draw_nodes and not coloring_edges:
            to_do = set(treated_cells)
            while len(to_do) > 0:
                curr = to_do.pop()
                c_cycle = self.get_cycle(curr)
                x1, y1 = positions[c_cycle[0]]
                x2, y2 = positions[c_cycle[-1]]
                dwg.add(
                    dwg.line(
                        (factor * x1, factor * y1),
                        (factor * x2, factor * y2),
                        stroke=svgwrite.rgb(0, 0, 0),
                    )
                )
                for si in self._successor[c_cycle[-1]]:
                    x3, y3 = positions[si]
                    dwg.add(
                        dwg.line(
                            (factor * x2, factor * y2),
                            (factor * x3, factor * y3),
                            stroke=svgwrite.rgb(0, 0, 0),
                        )
                    )
                to_do.difference_update(c_cycle)
        else:
            for c in treated_cells:
                x1, y1 = positions[c]
                for si in self._successor[c]:
                    x2, y2 = positions[si]
                    if draw_edges:
                        dwg.add(
                            dwg.line(
                                (factor * x1, factor * y1),
                                (factor * x2, factor * y2),
                                stroke=svgwrite.rgb(*(stroke_color(si))),
                                stroke_width=svgwrite.pt(stroke_width(si)),
                            )
                        )
            for c in treated_cells:
                x1, y1 = positions[c]
                if draw_nodes:
                    dwg.add(
                        dwg.circle(
                            (factor * x1, factor * y1),
                            node_size(c),
                            fill=svgwrite.rgb(*(node_color(c))),
                        )
                    )
        dwg.save()

    def to_tlp(
        self,
        fname: str,
        t_min: int = -1,
        t_max: int = np.inf,
        nodes_to_use: list = None,
        temporal: bool = True,
        spatial: str = None,
        write_layout: bool = True,
        node_properties: dict = None,
        Names: bool = False,
    ) -> None:
        """Write a lineage tree into an understable tulip file.

        Parameters
        ----------
        fname : str
            path to the tulip file to create
        t_min : int, default=-1
            minimum time to consider
        t_max : int, default=np.inf
            maximum time to consider
        nodes_to_use : list of int, optional
            list of nodes to show in the graph,
            if `None` then self.nodes is used
            (taking into account `t_min` and `t_max`)
        temporal : bool, default=True
            True if the temporal links should be printed
        spatial : str, optional
            Build spatial edges from a spatial neighbourhood graph.
            The graph has to be computed before running this function
            'ball': neighbours at a given distance,
            'kn': k-nearest neighbours,
            'GG': gabriel graph,
            None: no spatial edges are writen.
            Default None
        write_layout : bool, default=True
            write the spatial position as layout if True
            do not write spatial position otherwise
        node_properties : dict mapping str to list of dict of properties and its default value, optional
            a dictionary of properties to write
            To a key representing the name of the property is
            paired a dictionary that maps a cell id to a property
            and a default value for this property
        Names : bool, default=True
            Only works with ASTEC outputs, True to sort the cells by their names
        """

        def format_names(names_which_matter):
            """Return an ensured formated cell names"""
            tmp = {}
            for k, v in names_which_matter.items():
                tmp[k] = (
                    v.split(".")[0][0]
                    + "{:02d}".format(int(v.split(".")[0][1:]))
                    + "."
                    + "{:04d}".format(int(v.split(".")[1][:-1]))
                    + v.split(".")[1][-1]
                )
            return tmp

        def spatial_adjlist_to_set(s_g):
            s_edges = set()
            for _t, gg in s_g.items():
                for c, N in gg.items():
                    s_edges.update([tuple(sorted([c, ni])) for ni in N])
            return s_edges

        with open(fname, "w") as f:
            f.write('(tlp "2.0"\n')
            f.write("(nodes ")

            if spatial:
                if spatial.lower() == "gg" and hasattr(self, "Gabriel_graph"):
                    s_edges = spatial_adjlist_to_set(self.Gabriel_graph)
                elif spatial.lower() == "kn" and hasattr(self, "kn_graph"):
                    s_edges = spatial_adjlist_to_set(self.kn_graph)
                elif spatial.lower() == "ball" and hasattr(self, "th_edges"):
                    s_edges = spatial_adjlist_to_set(self.th_edges)

            if not nodes_to_use:
                if t_max != np.inf or t_min > -1:
                    nodes_to_use = [
                        n for n in self.nodes if t_min < self._time[n] <= t_max
                    ]
                    edges_to_use = []
                    if temporal:
                        edges_to_use += [
                            e
                            for e in self.edges
                            if t_min < self._time[e[0]] < t_max
                        ]
                    if spatial:
                        edges_to_use += [
                            e
                            for e in s_edges
                            if t_min < self._time[e[0]] < t_max
                        ]
                else:
                    nodes_to_use = list(self.nodes)
                    edges_to_use = []
                    if temporal:
                        edges_to_use += list(self.edges)
                    if spatial:
                        edges_to_use += list(s_edges)
            else:
                edges_to_use = []
                nodes_to_use = set(nodes_to_use)
                if temporal:
                    for n in nodes_to_use:
                        for d in self._successor[n]:
                            if d in nodes_to_use:
                                edges_to_use.append((n, d))
                if spatial:
                    edges_to_use += [
                        e for e in s_edges if t_min < self._time[e[0]] < t_max
                    ]
            nodes_to_use = set(nodes_to_use)
            if Names:
                names_which_matter = {
                    k: v
                    for k, v in node_properties[Names][0].items()
                    if v != "" and v != "NO" and k in nodes_to_use
                }
                names_formated = format_names(names_which_matter)
                order_on_nodes = np.array(list(names_formated.keys()))[
                    np.argsort(list(names_formated.values()))
                ]
                nodes_to_use = set(nodes_to_use).difference(order_on_nodes)
                tmp_names = {}
                for k, v in node_properties[Names][0].items():
                    if (
                        len(
                            self._successor.get(
                                self._predecessor.get(k, [-1])[0], ()
                            )
                        )
                        != 1
                        or self._time[k] == t_min + 1
                    ):
                        tmp_names[k] = v
                node_properties[Names][0] = tmp_names
                for n in order_on_nodes:
                    f.write(str(n) + " ")
            else:
                order_on_nodes = set()

            for n in nodes_to_use:
                f.write(str(n) + " ")
            f.write(")\n")

            nodes_to_use.update(order_on_nodes)

            for i, e in enumerate(edges_to_use):
                f.write(
                    "(edge "
                    + str(i)
                    + " "
                    + str(e[0])
                    + " "
                    + str(e[1])
                    + ")\n"
                )

            f.write('(property 0 int "time"\n')
            f.write('\t(default "0" "0")\n')
            for n in nodes_to_use:
                f.write(
                    "\t(node " + str(n) + ' "' + str(self._time[n]) + '")\n'
                )
            f.write(")\n")

            if write_layout:
                f.write('(property 0 layout "viewLayout"\n')
                f.write('\t(default "(0, 0, 0)" "()")\n')
                for n in nodes_to_use:
                    f.write(
                        "\t(node "
                        + str(n)
                        + ' "'
                        + str(tuple(self.pos[n]))
                        + '")\n'
                    )
                f.write(")\n")
                f.write('(property 0 double "distance"\n')
                f.write('\t(default "0" "0")\n')
                for i, e in enumerate(edges_to_use):
                    d_tmp = np.linalg.norm(self.pos[e[0]] - self.pos[e[1]])
                    f.write("\t(edge " + str(i) + ' "' + str(d_tmp) + '")\n')
                    f.write(
                        "\t(node " + str(e[0]) + ' "' + str(d_tmp) + '")\n'
                    )
                f.write(")\n")

            if node_properties:
                for p_name, (p_dict, default) in node_properties.items():
                    if isinstance(list(p_dict.values())[0], str):
                        f.write(f'(property 0 string "{p_name}"\n')
                        f.write(f"\t(default {default} {default})\n")
                    elif isinstance(list(p_dict.values())[0], Number):
                        f.write(f'(property 0 double "{p_name}"\n')
                        f.write('\t(default "0" "0")\n')
                    for n in nodes_to_use:
                        f.write(
                            "\t(node "
                            + str(n)
                            + ' "'
                            + str(p_dict.get(n, default))
                            + '")\n'
                        )
                    f.write(")\n")

            f.write(")")
            f.close()

    def to_binary(self, fname: str, starting_points: list = None) -> None:
        """Writes the lineage tree (a forest) as a binary structure
        (assuming it is a binary tree, it would not work for *n* ary tree with 2 < *n*).
        The binary file is composed of 3 sequences of numbers and
        a header specifying the size of each of these sequences.
        The first sequence, *number_sequence*, represents the lineage tree
        as a DFT preporder transversal list. -1 signifying a leaf and -2 a branching
        The second sequence, *time_sequence*, represent the starting time of each tree.
        The third sequence, *pos_sequence*, reprensent the 3D coordinates of the objects.
        The header specify the size of each of these sequences.
        Each size is stored as a long long
        The *number_sequence* is stored as a list of long long (0 -> 2^(8*8)-1)
        The *time_sequence* is stored as a list of unsigned short (0 -> 2^(8*2)-1)
        The *pos_sequence* is stored as a list of double.

        Parameters
        ----------
        fname : str
            name of the binary file
        starting_points : list of int, optional
            list of the roots to be written.
            If `None`, all roots are written, default value, None
        """
        if starting_points is None:
            starting_points = list(self.roots)
        number_sequence = [-1]
        pos_sequence = []
        time_sequence = []
        for c in starting_points:
            time_sequence.append(self._time.get(c, 0))
            to_treat = [c]
            while to_treat:
                curr_c = to_treat.pop()
                number_sequence.append(curr_c)
                pos_sequence += list(self.pos[curr_c])
                if self._successor[curr_c] == ():
                    number_sequence.append(-1)
                elif len(self._successor[curr_c]) == 1:
                    to_treat += self._successor[curr_c]
                else:
                    number_sequence.append(-2)
                    to_treat += self._successor[curr_c]
        remaining_nodes = set(self.nodes) - set(number_sequence)

        for c in remaining_nodes:
            time_sequence.append(self._time.get(c, 0))
            number_sequence.append(c)
            pos_sequence += list(self.pos[c])
            number_sequence.append(-1)

        with open(fname, "wb") as f:
            f.write(struct.pack("q", len(number_sequence)))
            f.write(struct.pack("q", len(time_sequence)))
            f.write(struct.pack("q", len(pos_sequence)))
            f.write(struct.pack("q" * len(number_sequence), *number_sequence))
            f.write(struct.pack("H" * len(time_sequence), *time_sequence))
            f.write(struct.pack("d" * len(pos_sequence), *pos_sequence))

            f.close()

    def write(self, fname: str) -> None:
        """
        Write a lineage tree on disk as an .lT file.

        Parameters
        ----------
        fname : str
            path to and name of the file to save
        """
        if os.path.splitext(fname)[-1] != ".lT":
            fname = os.path.extsep.join((fname, "lT"))
        with open(fname, "bw") as f:
            pkl.dump(self, f)
            f.close()

    @classmethod
    def load(clf, fname: str):
        """
        Loading a lineage tree from a ".lT" file.

        Parameters
        ----------
        fname : str
            path to and name of the file to read

        Returns
        -------
        LineageTree
            loaded file
        """
        with open(fname, "br") as f:
            lT = pkl.load(f)
            f.close()
        if not hasattr(lT, "__version__") or Version(lT.__version__) < Version(
            "2.0.0"
        ):
            properties = {
                prop_name: prop
                for prop_name, prop in lT.__dict__.items()
                if isinstance(prop, dict)
                and prop_name
                not in ["successor", "predecessor", "time", "pos"]
                and set(prop).symmetric_difference(lT.nodes) == set()
            }
            lT = lineageTree(
                successor=lT._successor,
                time=lT._time,
                pos=lT.pos,
                name=lT.name if hasattr(lT, "name") else None,
                **properties,
            )
        if not hasattr(lT, "time_resolution"):
            lT.time_resolution = 0

        return lT

    def get_idx3d(self, t: int) -> tuple[KDTree, np.ndarray]:
        """Get a 3d kdtree for the dataset at time `t`.
        The  kdtree is stored in `self.kdtrees[t]` and returned.
        The correspondancy list is also returned.

        Parameters
        ----------
        t : int
            time

        Returns
        -------
        KDTree
            The KDTree corresponding to the lineage tree at time `t`
        np.ndarray
            The correspondancy list in the KDTree.
            If the query in the kdtree gives you the value `i`,
            then it corresponds to the id in the tree `to_check_self[i]`
        """
        to_check_self = list(self.nodes_at_t(t=t))
        if t not in self.kdtrees:
            data_corres = {}
            data = []
            for i, C in enumerate(to_check_self):
                data.append(tuple(self.pos[C]))
                data_corres[i] = C
            idx3d = KDTree(data)
            self.kdtrees[t] = idx3d
        else:
            idx3d = self.kdtrees[t]
        return idx3d, np.array(to_check_self)

    def get_gabriel_graph(self, t: int) -> dict[int, set[int]]:
        """Build the Gabriel graph of the given graph for time point `t`.
        The Garbiel graph is then stored in `self.Gabriel_graph` and returned.

        .. warning:: the graph is not recomputed if already computed, even if the point cloud has changed

        Parameters
        ----------
        t : int
            time

        Returns
        -------
        dict of int to set of int
            A dictionary that maps a node to the set of its neighbors
        """
        if not hasattr(self, "Gabriel_graph"):
            self.Gabriel_graph = {}

        if t not in self.Gabriel_graph:
            idx3d, nodes = self.get_idx3d(t)

            data_corres = {}
            data = []
            for i, C in enumerate(nodes):
                data.append(self.pos[C])
                data_corres[i] = C

            tmp = Delaunay(data)

            delaunay_graph = {}

            for N in tmp.simplices:
                for e1, e2 in combinations(np.sort(N), 2):
                    delaunay_graph.setdefault(e1, set()).add(e2)
                    delaunay_graph.setdefault(e2, set()).add(e1)

            Gabriel_graph = {}

            for e1, neighbs in delaunay_graph.items():
                for ni in neighbs:
                    if not any(
                        np.linalg.norm((data[ni] + data[e1]) / 2 - data[i])
                        < np.linalg.norm(data[ni] - data[e1]) / 2
                        for i in delaunay_graph[e1].intersection(
                            delaunay_graph[ni]
                        )
                    ):
                        Gabriel_graph.setdefault(data_corres[e1], set()).add(
                            data_corres[ni]
                        )
                        Gabriel_graph.setdefault(data_corres[ni], set()).add(
                            data_corres[e1]
                        )

            self.Gabriel_graph[t] = Gabriel_graph

        return self.Gabriel_graph[t]

    def get_predecessors(
        self, x: int, depth: int = None, start_time: int = None, end_time=None
    ) -> list[int]:
        """Computes the predecessors of the node `x` up to
        `depth` predecessors or the begining of the life of `x`.
        The ordered list of ids is returned.

        Parameters
        ----------
        x : int
            id of the node to compute
        depth : int
            maximum number of predecessors to return

        Returns
        -------
        list of int
            list of ids, the last id is `x`
        """
        if not start_time:
            start_time = self.t_b
        if not end_time:
            end_time = self.t_e
        unconstrained_cycle = [x]
        cycle = [x] if start_time <= self._time[x] <= end_time else []
        acc = 0
        while (
            acc != depth
            and start_time < self._time[unconstrained_cycle[0]]
            and (
                self._predecessor[unconstrained_cycle[0]] != ()
                and (  # Please dont change very important even if it looks weird.
                    len(
                        self._successor[
                            self._predecessor[unconstrained_cycle[0]][0]
                        ]
                    )
                    == 1
                )
            )
        ):
            unconstrained_cycle.insert(
                0, self._predecessor[unconstrained_cycle[0]][0]
            )
            acc += 1
            if start_time <= self._time[unconstrained_cycle[0]] <= end_time:
                cycle.insert(0, unconstrained_cycle[0])

        return cycle

    def get_successors(
        self, x: int, depth: int = None, end_time: int = None
    ) -> list[int]:
        """Computes the successors of the node `x` up to
        `depth` successors or the end of the life of `x`.
        The ordered list of ids is returned.

        Parameters
        ----------
        x : int
            id of the node to compute
        depth : int, optional
            maximum number of predecessors to return
        end_time : int, optional
            maximum time to consider

        Returns
        -------
        list of int
            list of ids, the first id is `x`
        """
        if end_time is None:
            end_time = self.t_e
        cycle = [x]
        acc = 0
        while (
            len(self._successor[cycle[-1]]) == 1
            and acc != depth
            and self._time[cycle[-1]] < end_time
        ):
            cycle += self._successor[cycle[-1]]
            acc += 1

        return cycle

    def get_cycle(
        self,
        x: int,
        depth: int = None,
        depth_pred: int = None,
        depth_succ: int = None,
        end_time: int = None,
    ) -> list[int]:
        """Computes the predecessors and successors of the node `x` up to
        `depth_pred` predecessors plus `depth_succ` successors.
        If the value `depth` is provided and not None,
        `depth_pred` and `depth_succ` are overwriten by `depth`.
        The ordered list of ids is returned.
        If all `depth` are None, the full cycle is returned.

        Parameters
        ----------
        x : int
            id of the node to compute
        depth : int, optional
            maximum number of predecessors and successor to return
        depth_pred : int, optional
            maximum number of predecessors to return
        depth_succ : int, optional
            maximum number of successors to return

        Returns
        -------
        list of int
            list of ids
        """
        if end_time is None:
            end_time = self.t_e
        if depth is not None:
            depth_pred = depth_succ = depth
        return self.get_predecessors(x, depth_pred, end_time=end_time)[
            :-1
        ] + self.get_successors(x, depth_succ, end_time=end_time)

    @property
    def all_tracks(self) -> list[list[int]]:
        if not hasattr(self, "_all_tracks"):
            self._all_tracks = self.get_all_tracks()
        return self._all_tracks

    def get_all_branches_of_node(
        self, node: int, end_time: int = None
    ) -> list[list[int]]:
        """Computes all the tracks of the subtree spawn by a given node.
        Similar to get_all_tracks().

        Parameters
        ----------
        node : int
            The node from which we want to get its branches.
        end_time : int, optional
            The time at which we want to stop the branches.

        Returns
        -------
        list of list of int
            list of lists containing track cell ids
        """
        if not end_time:
            end_time = self.t_e
        branches = [self.get_successors(node)]
        to_do = list(self._successor[branches[0][-1]])
        while to_do:
            current = to_do.pop()
            track = self.get_successors(current, end_time=end_time)
            # if len(track) != 1 or self._time[current] <= end_time:
            if self._time[track[-1]] <= end_time:
                branches += [track]
                to_do += self._successor[track[-1]]
        return branches

    def get_all_tracks(self, force_recompute: bool = False) -> list[list[int]]:
        """Computes all the tracks of a given lineage tree,
        stores it in `self.all_tracks` and returns it.

        Returns
        -------
        list of list of int
            list of lists containing track cell ids
        """
        if not hasattr(self, "_all_tracks") or force_recompute:
            self._all_tracks = []
            to_do = list(self.roots)
            while len(to_do) != 0:
                current = to_do.pop()
                track = self.get_cycle(current)
                self._all_tracks += [track]
                to_do.extend(self._successor[track[-1]])
        return self._all_tracks

    def get_tracks(self, roots: list = None) -> list[list[int]]:
        """Computes the tracks given by the list of nodes `roots` and returns it.

        Parameters
        ----------
        roots : list, optional
            list of ids of the roots to be computed, if `None` all roots are used

        Returns
        -------
        list of list of int
            list of lists containing track cell ids
        """
        if roots is None:
            return self.get_all_tracks(force_recompute=True)
        else:
            tracks = []
            to_do = list(roots)
            while len(to_do) != 0:
                current = to_do.pop()
                track = self.get_cycle(current)
                tracks.append(track)
                to_do.extend(self._successor[track[-1]])
            return tracks

    def find_leaves(self, roots: int | Iterable) -> set[int]:
        """Finds the leaves of a tree spawned by one or more nodes.

        Parameters
        ----------
        roots : int or Iterable
            The roots of the trees spawning the leaves

        Returns
        -------
        set
            The leaves of one or more trees.
        """
        if not isinstance(roots, Iterable):
            to_do = [roots]
        elif isinstance(roots, Iterable):
            to_do = list(roots)
        leaves = set()
        while to_do:
            curr = to_do.pop()
            succ = self._successor[curr]
            if not succ:
                leaves.add(curr)
            to_do += succ
        return leaves

    def get_sub_tree(
        self,
        x: int | Iterable,
        end_time: int | None = None,
        preorder: bool = False,
    ) -> list[int]:
        """Computes the list of cells from the subtree spawned by *x*
        The default output order is Breadth First Traversal.
        Unless preorder is `True` in that case the order is
        Depth First Traversal (DFT) preordered.

        Parameters
        ----------
        x : int
            id of root node
        preorder : bool, default=False
            if True the output preorder is DFT

        Returns
        -------
        list of int
            the ordered list of node ids
        """
        if not end_time:
            end_time = self.t_e
        if not isinstance(x, Iterable):
            to_do = [x]
        elif isinstance(x, Iterable):
            to_do = list(x)
        sub_tree = []
        while to_do:
            curr = to_do.pop()
            succ = self._successor[curr]
            if succ and end_time < self._time.get(curr, end_time):
                succ = []
                continue
            if preorder:
                to_do = succ + to_do
            else:
                to_do += succ
                sub_tree += [curr]
        return sub_tree

    def compute_spatial_density(
        self, t_b: int = None, t_e: int = None, th: float = 50
    ) -> dict[int, float]:
        """Computes the spatial density of cells between `t_b` and `t_e`.

        The results is stored in `self.spatial_density` and returned.

        Parameters
        ----------
        t_b : int, optional
            starting time to look at, default first time point
        t_e : int, optional
            ending time to look at, default last time point
        th : float, default=50
            size of the neighbourhood

        Returns
        -------
        dict of int to float
            dictionary that maps a cell id to its spatial density
        """
        s_vol = 4 / 3.0 * np.pi * th**3
        time_range = set(range(self.t_b, self.t_e)).intersection(
            self._time.values()
        )
        for t in time_range:
            idx3d, nodes = self.get_idx3d(t)
            nb_ni = [
                (len(ni) - 1) / s_vol
                for ni in idx3d.query_ball_tree(idx3d, th)
            ]
            self.spatial_density.update(dict(zip(nodes, nb_ni, strict=True)))
        return self.spatial_density

    def compute_k_nearest_neighbours(self, k: int = 10) -> dict[int, set[int]]:
        """Computes the k-nearest neighbors
        Writes the output in the attribute `kn_graph`
        and returns it.

        Parameters
        ----------
        k : float
            number of nearest neighours

        Returns
        -------
        dict of int to set of int
            dictionary that maps
            a cell id to its `k` nearest neighbors
        """
        self.kn_graph = {}
        for t in set(self._time.values()):
            nodes = self.nodes_at_t(t)
            use_k = k if k < len(nodes) else len(nodes)
            idx3d, nodes = self.get_idx3d(t)
            pos = [self.pos[c] for c in nodes]
            _, neighbs = idx3d.query(pos, use_k)
            out = dict(
                zip(nodes, [set(nodes[ni[1:]]) for ni in neighbs], strict=True)
            )
            self.kn_graph.update(out)
        return self.kn_graph

    def compute_spatial_edges(self, th: int = 50) -> dict[int, set[int]]:
        """Computes the neighbors at a distance `th`
        Writes the output in the attribute `th_edge`
        and returns it.

        Parameters
        ----------
        th : float, default=50
            distance to consider neighbors

        Returns
        -------
        dict of int to set of int
            dictionary that maps a cell id to its neighbors at a distance `th`
        """
        self.th_edges = {}
        for t in set(self._time.values()):
            nodes = self.nodes_at_t(t)
            idx3d, nodes = self.get_idx3d(t)
            neighbs = idx3d.query_ball_tree(idx3d, th)
            out = dict(
                zip(nodes, [set(nodes[ni]) for ni in neighbs], strict=True)
            )
            self.th_edges.update(
                {k: v.difference([k]) for k, v in out.items()}
            )
        return self.th_edges

    def main_axes(self, time: int = None) -> tuple[np.array, np.array]:
        """Finds the main axes for a timepoint.
        If none will select the timepoint with the highest amound of cells.

        Parameters
        ----------
        time : int, optional
            The timepoint to find the main axes.
            If `None` will find the timepoint
            with the largest number of cells.

        Returns
        -------
        np.ndarray of shape (3,)
            sorted eigenvalues
        np.ndarray
            sorted eigenvectors (3,)
        """
        time_nodes = {
            t: len(self.nodes_at_t(t)) for t in range(self.t_b, self._te)
        }
        if time is None:
            time = max(time_nodes, key=lambda x: len(time_nodes[x]))
        pos = np.array([self.pos[node] for node in time_nodes[time]])
        pos = pos - np.mean(pos, axis=0)
        cov = np.cov(np.array(pos).T)
        eig_val, eig_vec = np.linalg.eig(cov)
        srt = np.argsort(eig_val)[::-1]
        self.eig_val, self.eig_vec = eig_val[srt], eig_vec[:, srt]
        return eig_val[srt], eig_vec[:, srt]

    def scale_embryo(self, scale=1000) -> float:
        """Scale the embryo using their eigenvalues.

        Parameters
        ----------
        scale : int, default=1000
            The resulting scale you want to achieve. Defaults to 1000.

        Returns
        -------
        float
            The scale factor.
        """
        eig = self.main_axes()[0]
        return scale / (np.sqrt(eig[0]))

    @staticmethod
    def __rodrigues_rotation_matrix(
        vector1: Iterable | np.ndarray,
        vector2: Iterable | np.ndarray = (0, 1, 0),
    ):
        """Calculates the rodrigues matrix of a dataset.
        It should use vectors from the find_main_axes(eigenvectors) function of LineagTree.
        Uses the Rodrigues rotation formula.

        Parameters
        ----------
        vector1 : Iterable or np.array
            The vector that should be rotated to be aligned to the second vector
        vector2 : Iterable or np.array, default=(0, 1, 0) The second vector. Defaults to [1,0,0].

        Returns
        -------
        np.ndarray of shape (3, 3)
            The rotation matrix.
        """
        vector1 = vector1 / np.linalg.norm(vector1)
        vector2 = vector2 / np.linalg.norm(vector2)
        if vector1 @ vector2 == 1:
            return np.eye(3)
        angle = np.arccos(vector1 @ vector2)
        axis = np.cross(vector1, vector2)
        axis = axis / np.linalg.norm(axis)
        K = np.array(
            [
                [0, -axis[2], axis[1]],
                [axis[2], 0, -axis[0]],
                [-axis[1], axis[0], 0],
            ]
        )
        return np.eye(3) + np.sin(angle) * K + (1 - np.cos(angle)) * K @ K

    def get_ancestor_at_t(self, n: int, time: int = None) -> int:
        """
        Find the id of the ancestor of a give node `n`
        at a given time `time`.

        If there is no ancestor, returns `-1`
        If time is None return the root of the sub tree that spawns
        the node n.

        Parameters
        ----------
        n : int
            node for which to look the ancestor
        time : int, optional
            time at which the ancestor has to be found.
            If `None` the ancestor at the first time point
            will be found (default `None`)

        Returns
        -------
        int
            the id of the ancestor at time `time`,
            `-1` if it does not exist
        """
        if n not in self.nodes:
            return
        if time is None:
            time = self.t_b
        ancestor = n
        while time < self._time.get(ancestor, self.t_b - 1):
            ancestor = self._predecessor.get(ancestor, [-1])[0]
        return ancestor

    def get_labelled_ancestor(self, node: int) -> int:
        """Finds the first labelled ancestor and returns its ID otherwise returns None

        Parameters
        ----------
        node : int
            The id of the node

        Returns
        -------
        None or int
            Returns the first ancestor found that has a label otherwise `None`.
        """
        if node not in self.nodes:
            return None
        ancestor = node
        while (
            self.t_b <= self._time.get(ancestor, self.t_b - 1)
            and ancestor != -1
        ):
            if ancestor in self.labels:
                return ancestor
            ancestor = self._predecessor.get(ancestor, [-1])[0]
        return None

    def unordered_tree_edit_distances_at_time_t(
        self,
        t: int,
        end_time: int = None,
        style: Literal["simple", "full", "downsampled"] = "simple",
        downsample: int = 2,
        norm: Literal["max", "sum"] | None = "max",
        recompute: bool = False,
    ) -> dict[int, float]:
        """
        TODO: change docstring
        Compute all the pairwise unordered tree edit distances from Zhang 996 between the trees spawned at time `t`

        Parameters
        ----------
        t : int
            time to look at
        end_time : int
            The final time point the comparison algorithm will take into account.
            If None all nodes will be taken into account.
        style : {"simple", "full", "downsampled"}, default="simple"
            Which tree approximation is going to be used for the comparisons.
        downsample : int, default=2
            The downsample factor for the downsampled tree approximation.
            Used only when `style="downsampled"`.
        norm : {"max", "sum"}, default="max"
            The normalization method to use.
        recompute : bool, default=False
            If True, forces to recompute the distances

        Returns
        -------
        dict of tuple of int to float
            a dictionary that maps a pair of cell ids at time `t` to their unordered tree edit distance
        """
        if not hasattr(self, "uted"):
            self.uted = {}
        elif t in self.uted and not recompute:
            return self.uted[t]
        self.uted[t] = {}
        roots = self.nodes_at_t(t=t)
        for n1, n2 in combinations(roots, 2):
            key = tuple(sorted((n1, n2)))
            self.uted[t][key] = self.unordered_tree_edit_distance(
                n1,
                n2,
                end_time=end_time,
                style=style,
                downsample=downsample,
                norm=norm,
            )
        return self.uted[t]

    def unordered_tree_edit_distance(
        self,
        n1: int,
        n2: int,
        end_time: int = None,
        norm: Literal["max", "sum"] | None = "max",
        style="simple",
        downsample: int = 2,
    ) -> float:
        """
        Compute the unordered tree edit distance from Zhang 1996 between the trees spawned
        by two nodes `n1` and `n2`. The topology of the trees are compared and the matching
        cost is given by the function delta (see edist doc for more information).
        The distance is normed by the function norm that takes the two list of nodes
        spawned by the trees `n1` and `n2`.

        Parameters
        ----------
        n1 : int
            id of the first node to compare
        n2 : int
            id of the second node to compare
        end_time : int
            The final time point the comparison algorithm will take into account.
            If None all nodes will be taken into account.
        norm : {"max", "sum"}, default="max"
            The normalization method to use.
        style : {"simple", "full", "downsampled"}, default="simple"
            Which tree approximation is going to be used for the comparisons.
        downsample : int, default=2
            The downsample factor for the downsampled tree approximation.
            Used only when `style="downsampled"`.

        Returns
        -------
        float
            The normed unordered tree edit distance between `n1` and `n2`
        """

        tree = tree_style[style].value
        tree1 = tree(
            lT=self,
            downsample=downsample,
            end_time=end_time,
            root=n1,
            time_scale=1,
        )
        tree2 = tree(
            lT=self,
            downsample=downsample,
            end_time=end_time,
            root=n2,
            time_scale=1,
        )
        delta = tree1.delta
        _, times1 = tree1.tree
        _, times2 = tree2.tree
        (
            nodes1,
            adj1,
            corres1,
        ) = tree1.edist
        (
            nodes2,
            adj2,
            corres2,
        ) = tree2.edist
        if len(nodes1) == len(nodes2) == 0:
            return 0
        delta_tmp = partial(
            delta,
            corres1=corres1,
            corres2=corres2,
            times1=times1,
            times2=times2,
        )
        norm1 = tree1.get_norm()
        norm2 = tree2.get_norm()
        norm_dict = {"max": max, "sum": sum, "None": lambda x: 1}
        if norm is None:
            norm = "None"
        if norm not in norm_dict:
            raise Warning(
                "Select a viable normalization method (max, sum, None)"
            )
        return uted.uted(
            nodes1, adj1, nodes2, adj2, delta=delta_tmp
        ) / norm_dict[norm]([norm1, norm2])

    @staticmethod
    def __plot_nodes(
        hier: dict,
        selected_nodes: set,
        color: str | list | dict,
        size: int,
        ax: plt.Axes,
        default_color: str = "black",
        **kwargs,
    ) -> None:
        """
        Private method that plots the nodes of the tree.
        """

        if isinstance(color, dict):
            color = [color.get(k, default_color) for k in hier]
        if isinstance(color, str):
            color = [
                color if node in selected_nodes else default_color
                for node in hier
            ]
        hier_pos = np.array(list(hier.values()))
        ax.scatter(*hier_pos.T, s=size, zorder=10, color=color, **kwargs)

    @staticmethod
    def __plot_edges(
        hier: dict,
        lnks_tms: dict,
        selected_edges: set,
        color: str | dict,
        ax: plt.Axes,
        default_color: str = "black",
        **kwargs,
    ) -> None:
        """
        Private method that plots the edges of the tree.
        """
        lines = []
        c = []
        for pred, succs in lnks_tms["links"].items():
            for suc in succs:
                lines.append(
                    [
                        [hier[suc][0], hier[suc][1]],
                        [hier[pred][0], hier[pred][1]],
                    ]
                )
                if pred in selected_edges:
                    if isinstance(color, str):
                        c.append(color)
                    elif isinstance(color, dict):
                        c.append(color[pred])
                else:
                    c.append(default_color)
        lc = LineCollection(lines, colors=c, linewidth=0.3, **kwargs)
        ax.add_collection(lc)

    def draw_tree_graph(
        self,
        hier: dict[int : tuple[int, int]],
        lnks_tms: dict,
        selected_nodes: list | set | None = None,
        selected_edges: list | set | None = None,
        color_of_nodes: str = "magenta",
        color_of_edges: str = "magenta",
        size: int | float = 10,
        ax: plt.Axes | None = None,
        default_color: str = "black",
        **kwargs,
    ) -> tuple[plt.Figure, plt.Axes]:
        """Function to plot the tree graph.

        Parameters
        ----------
        hier : dict mapping int to tuple of int
            Dictinary that contains the positions of all nodes.
        lnks_tms : dict, dict
            2 dictionaries: 1 contains all links from start of life cycle to end of life cycle and
            the succesors of each cell.
            1 contains the length of each life cycle.
        selected_nodes : list or set, optional
            Which cells are to be selected (Painted with a different color)
        selected_edges : list or set, optional
            Which edges are to be selected (Painted with a different color)
        color_of_nodes : str, default="magenta"
            Color of selected nodes
        color_of_edges : str, optional
            Color of selected edges
        size : int, default=10
            Size of the nodes
        ax : plt.Axes, optional
            Plot the graph on existing ax. Defaults to None.
        default_color : str, default="black"
            Default color of nodes

        Returns
        -------
        plt.Figure
            The matplotlib figure
        plt.Axes
            The matplotlib ax.
        """
        if selected_nodes is None:
            selected_nodes = []
        if selected_edges is None:
            selected_edges = []
        if ax is None:
            figure, ax = plt.subplots()
        else:
            ax.clear()
        if not isinstance(selected_nodes, set):
            selected_nodes = set(selected_nodes)
        if not isinstance(selected_edges, set):
            selected_edges = set(selected_edges)
        self.__plot_nodes(
            hier,
            selected_nodes,
            color_of_nodes,
            size=size,
            ax=ax,
            default_color=default_color,
            **kwargs,
        )
        if not color_of_edges:
            color_of_edges = color_of_nodes
        self.__plot_edges(
            hier,
            lnks_tms,
            selected_edges,
            color_of_edges,
            ax,
            default_color=default_color,
            **kwargs,
        )
        ax.get_yaxis().set_visible(False)
        ax.get_xaxis().set_visible(False)
        return ax.get_figure(), ax

    def to_simple_graph(
        self, node: int = None, start_time: int = None
    ) -> dict[int, dict]:
        """Generates a dictionary of graphs where the keys are the index of the graph and
        the values are the graphs themselves which are produced by `create_links_and_cycles`

        Parameters
        ----------
        node : int, optional
            The id of the node/nodes to produce the simple graphs
        start_time : int, optional
            Important only if there are no nodes it will produce the graph of every
            root that starts before or at start time. Defaults to None.

        Returns
        -------
        dict of int to dict
            The keys are just index values 0-n and the values are the graphs produced.
        """
        if start_time is None:
            start_time = self.t_b
        if node is None:
            mothers = [
                root for root in self.roots if self._time[root] <= start_time
            ]
        else:
            mothers = node if isinstance(node, list | set) else [node]
        return {
            i: create_links_and_cycles(self, mother)
            for i, mother in enumerate(mothers)
        }

    def plot_all_lineages(
        self,
        nodes: list = None,
        last_time_point_to_consider: int = None,
        nrows: int = 2,
        figsize: tuple[int, int] = (10, 15),
        dpi: int = 100,
        fontsize: int = 15,
        axes: plt.Axes = None,
        vert_gap: int = 1,
        **kwargs,
    ) -> tuple[plt.Figure, plt.Axes, dict[plt.Axes, int]]:
        """Plots all lineages.

        Parameters
        ----------
        nodes : list, optional
            The nodes spawning the graphs to be plotted.
        last_time_point_to_consider : int, optional
            Which timepoints and upwards are the graphs to be plotted.
            For example if start_time is 10, then all trees that begin
            on tp 10 or before are calculated. Defaults to None, where
            it will plot all the roots that exist on `self.t_b`.
        nrows : int
            How many rows of plots should be printed.
        figsize : tuple, default=(10, 15)
            The size of the figure.
        dpi : int, default=100
            The dpi of the figure.
        fontsize : int, default=15
            The fontsize of the labels.
        axes : plt.Axes, optional
            The axes to plot the graphs on.
        vert_gap : int, default=1
            space between the nodes.
        **kwargs:
            args accepted by matplotlib

        Returns
        -------
        plt.Figure
            The figure
        plt.Axes
            The axes
        dict of plt.Axes to int
            A dictionary that maps the axes to the root of the tree.
        """
        nrows = int(nrows)
        if last_time_point_to_consider is None:
            last_time_point_to_consider = self.t_b
        if nrows < 1 or not nrows:
            nrows = 1
            raise Warning("Number of rows has to be at least 1")
        if nodes:
            graphs = {
                i: self.to_simple_graph(node) for i, node in enumerate(nodes)
            }
        else:
            graphs = self.to_simple_graph(
                start_time=last_time_point_to_consider
            )
        pos = {
            i: hierarchical_pos(
                g,
                g["root"],
                ycenter=-int(self._time[g["root"]]),
                vert_gap=vert_gap,
            )
            for i, g in graphs.items()
        }
        if axes is None:
            ncols = int(len(graphs) // nrows) + (+np.sign(len(graphs) % nrows))
            figure, axes = plt.subplots(
                figsize=figsize, nrows=nrows, ncols=ncols, dpi=dpi, sharey=True
            )
        else:
            figure, axes = axes.flatten()[0].get_figure(), axes
            if len(axes.flatten()) < len(graphs):
                raise Exception(
                    f"Not enough axes, they should be at least {len(graphs)}."
                )
        flat_axes = axes.flatten()
        ax2root = {}
        min_width, min_height = float("inf"), float("inf")
        for ax in flat_axes:
            bbox = ax.get_window_extent().transformed(
                figure.dpi_scale_trans.inverted()
            )
            min_width = min(min_width, bbox.width)
            min_height = min(min_height, bbox.height)

        adjusted_fontsize = fontsize * min(min_width, min_height) / 5
        for i, graph in graphs.items():
            self.draw_tree_graph(
                hier=pos[i], lnks_tms=graph, ax=flat_axes[i], **kwargs
            )
            root = graph["root"]
            ax2root[flat_axes[i]] = root
            label = self.labels.get(root, "Unlabeled")
            xlim = flat_axes[i].get_xlim()
            ylim = flat_axes[i].get_ylim()
            x_pos = (xlim[0] + xlim[1]) / 2
            y_pos = ylim[1] * 0.8
            flat_axes[i].text(
                x_pos,
                y_pos,
                label,
                fontsize=adjusted_fontsize,
                color="black",
                ha="center",
                va="center",
                bbox={
                    "facecolor": "white",
                    "alpha": 0.5,
                    "edgecolor": "green",
                },
            )
        [figure.delaxes(ax) for ax in axes.flatten() if not ax.has_data()]
        return axes.flatten()[0].get_figure(), axes, ax2root

    def plot_node(
        self,
        node: int,
        figsize: tuple[int, int] = (4, 7),  # type: ignore
        dpi: int = 150,
        vert_gap: int = 2,
        selected_nodes: list | None = None,
        selected_edges: list | None = None,
        color_of_nodes: str = "magenta",
        color_of_edges: str = "magenta",
        size: int | float = 10,
        default_color: str = "black",
        ax: plt.Axes | None = None,
    ) -> tuple[plt.Figure, plt.Axes]:  # type: ignore
        """Plots the subtree spawn by a node.

        Parameters
        ----------
        node : int
<<<<<<< HEAD
                The id of the node that is going to be plotted.
        figsize : tuple[int, int], optional
                The size of the figure, by deafult (4,7).
        vert_gap : int, optional
            The dpi of the figure, by default 2
        selected_nodes : list | None, optional
            The nodes that are going to be colored, that do not have the default color, by default None
        selected_edges : list | None, optional
            The edges that are going to be colored, that do not have the default color, by default None
        color_of_nodes : str, optional
            The color of the nodes to be colored, except the default colored ones, by default "magenta"
        color_of_edges : str, optional
            The color of the edges to be colored, except the default colored ones,, by default "magenta"
        size : int, optional
            The size of the nodes, by default 10
        default_color : str, optional
            The default color of nodes and edges, by default "black"
        ax : plt.Axes | None, optional
            The ax where the plot is going to be applied, by default None

        Returns
        -------
        tuple[plt.Figure, plt.Axes]
            _description_

        Raises
        ------
        Warning
            If more than one nodes are received
=======
            The id of the node that is going to be plotted.
        figsize : tuple, default=(4, 7)
            The size of the figure.
        dpi : int, default=150
            The dpi of the figure.
        vert_gap : int, default=2
            The space between the nodes.
        ax : plt.Axes, optional
            The axes to plot the graph on.

        Returns
        -------
        plt.Figure
            The figure
        plt.Axes
            The axes
>>>>>>> 0340c33c
        """
        graph = self.to_simple_graph(node)
        if len(graph) > 1:
            raise Warning(
                "Please use lT.plot_all_lineages(nodes) for plotting multiple nodes."
            )
        graph = graph[0]
        if not ax:
            _, ax = plt.subplots(nrows=1, ncols=1, figsize=figsize, dpi=dpi)
        self.draw_tree_graph(
            hier=hierarchical_pos(
                graph,
                graph["root"],
                vert_gap=vert_gap,
                ycenter=-int(self._time[node]),
            ),
            selected_edges=selected_edges,
            selected_nodes=selected_nodes,
            color_of_edges=color_of_edges,
            color_of_nodes=color_of_nodes,
            default_color=default_color,
            size=size,
            lnks_tms=graph,
            ax=ax,
        )
        return ax.get_figure(), ax

    def nodes_at_t(
        self,
        t: int,
        r: int | Iterable[int] = None,
    ) -> list:
        """
        Returns the list of cells at time `t` that are spawn by the node(s) `r`.

        Parameters
        ----------
            r : int or list of int
                id or list of ids of the spawning node
            t : int, optional
                target time, if `None` goes as far as possible

        Returns
        -------
        list
            list of nodes at time `t` spawned by `r`
        """
        if not r and r != 0:
            r = self.roots
        if isinstance(r, int):
            r = [r]
        if t is None:
            t = self.t_e
        to_do = list(r)
        final_nodes = []
        while len(to_do) > 0:
            curr = to_do.pop()
            for _next in self._successor[curr]:
                if self._time[_next] < t:
                    to_do.append(_next)
                elif self._time[_next] == t:
                    final_nodes.append(_next)
        if not final_nodes:
            return list(r)
        return final_nodes

    @staticmethod
    def __calculate_diag_line(dist_mat: np.ndarray) -> tuple[float, float]:
        """
        Calculate the line that centers the band w.

        Parameters
        ----------
        dist_mat : np.ndarray
            distance matrix obtained by the function calculate_dtw

        Returns
        -------
        float
            The slope of the curve
        float
            The intercept of the curve
        """
        i, j = dist_mat.shape
        x1 = max(0, i - j) / 2
        x2 = (i + min(i, j)) / 2
        y1 = max(0, j - i) / 2
        y2 = (j + min(i, j)) / 2
        slope = (y1 - y2) / (x1 - x2)
        intercept = y1 - slope * x1
        return slope, intercept

    # Reference: https://github.com/kamperh/lecture_dtw_notebook/blob/main/dtw.ipynb
    def __dp(
        self,
        dist_mat: np.ndarray,
        start_d: int = 0,
        back_d: int = 0,
        fast: bool = False,
        w: int = 0,
        centered_band: bool = True,
    ) -> tuple[tuple[int], np.ndarray, float]:
        """
        Find DTW minimum cost between two series using dynamic programming.

        Parameters
        ----------
        dist_mat : np.ndarray
            distance matrix obtained by the function calculate_dtw
        start_d : int, default=0
            start delay
        back_d : int, default=0
            end delay
        fast : bool, default=False
            if `True`, the algorithm will use a faster version but might not find the optimal alignment
        w : int, default=0
            window constrain
        centered_band : bool, default=True
            if `True`, the band will be centered around the diagonal

            Returns
            -------
            tuple of tuples of int
                Aligment path
            np.ndarray
                cost matrix
            float
                optimal cost
        """
        N, M = dist_mat.shape
        w_limit = max(w, abs(N - M))  # Calculate the Sakoe-Chiba band width

        if centered_band:
            slope, intercept = self.__calculate_diag_line(dist_mat)
            square_root = np.sqrt((slope**2) + 1)

        # Initialize the cost matrix
        cost_mat = np.full((N + 1, M + 1), np.inf)
        cost_mat[0, 0] = 0

        # Fill the cost matrix while keeping traceback information
        traceback_mat = np.zeros((N, M))

        cost_mat[: start_d + 1, 0] = 0
        cost_mat[0, : start_d + 1] = 0

        cost_mat[N - back_d :, M] = 0
        cost_mat[N, M - back_d :] = 0

        for i in range(N):
            for j in range(M):
                if fast and not centered_band:
                    condition = abs(i - j) <= w_limit
                elif fast:
                    condition = (
                        abs(slope * i - j + intercept) / square_root <= w_limit
                    )
                else:
                    condition = True

                if condition:
                    penalty = [
                        cost_mat[i, j],  # match (0)
                        cost_mat[i, j + 1],  # insertion (1)
                        cost_mat[i + 1, j],  # deletion (2)
                    ]
                    i_penalty = np.argmin(penalty)
                    cost_mat[i + 1, j + 1] = (
                        dist_mat[i, j] + penalty[i_penalty]
                    )
                    traceback_mat[i, j] = i_penalty

        min_index1 = np.argmin(cost_mat[N - back_d :, M])
        min_index2 = np.argmin(cost_mat[N, M - back_d :])

        if (
            cost_mat[N, M - back_d + min_index2]
            < cost_mat[N - back_d + min_index1, M]
        ):
            i = N - 1
            j = M - back_d + min_index2 - 1
            final_cost = cost_mat[i + 1, j + 1]
        else:
            i = N - back_d + min_index1 - 1
            j = M - 1
            final_cost = cost_mat[i + 1, j + 1]

        path = [(i, j)]

        while (
            start_d != 0
            and ((start_d < i and j > 0) or (i > 0 and start_d < j))
        ) or (start_d == 0 and (i > 0 or j > 0)):
            tb_type = traceback_mat[i, j]
            if tb_type == 0:
                # Match
                i -= 1
                j -= 1
            elif tb_type == 1:
                # Insertion
                i -= 1
            elif tb_type == 2:
                # Deletion
                j -= 1

            path.append((i, j))

        # Strip infinity edges from cost_mat before returning
        cost_mat = cost_mat[1:, 1:]
        return path[::-1], cost_mat, final_cost

    # Reference: https://github.com/nghiaho12/rigid_transform_3D
    @staticmethod
    def __rigid_transform_3D(A, B):
        assert A.shape == B.shape

        num_rows, num_cols = A.shape
        if num_rows != 3:
            raise Exception(
                f"matrix A is not 3xN, it is {num_rows}x{num_cols}"
            )

        num_rows, num_cols = B.shape
        if num_rows != 3:
            raise Exception(
                f"matrix B is not 3xN, it is {num_rows}x{num_cols}"
            )

        # find mean column wise
        centroid_A = np.mean(A, axis=1)
        centroid_B = np.mean(B, axis=1)

        # ensure centroids are 3x1
        centroid_A = centroid_A.reshape(-1, 1)
        centroid_B = centroid_B.reshape(-1, 1)

        # subtract mean
        Am = A - centroid_A
        Bm = B - centroid_B

        H = Am @ np.transpose(Bm)

        # find rotation
        U, S, Vt = np.linalg.svd(H)
        R = Vt.T @ U.T

        # special reflection case
        if np.linalg.det(R) < 0:
            Vt[2, :] *= -1
            R = Vt.T @ U.T

        t = -R @ centroid_A + centroid_B

        return R, t

    def __interpolate(
        self, track1: list, track2: list, threshold: int
    ) -> tuple[np.ndarray, np.ndarray]:
        """
        Interpolate two series that have different lengths

        Parameters
        ----------
        track1 : list of int
            list of nodes of the first cell cycle to compare
        track2 : list of int
            list of nodes of the second cell cycle to compare
        threshold : int
            set a maximum number of points a track can have

        Returns
        -------
        list of np.ndarray
            `x`, `y`, `z` postions for `track1`
        list of np.ndarray
            `x`, `y`, `z` postions for `track2`
        """
        inter1_pos = []
        inter2_pos = []

        track1_pos = np.array([self.pos[c_id] for c_id in track1])
        track2_pos = np.array([self.pos[c_id] for c_id in track2])

        # Both tracks have the same length and size below the threshold - nothing is done
        if len(track1) == len(track2) and (
            len(track1) <= threshold or len(track2) <= threshold
        ):
            return track1_pos, track2_pos
        # Both tracks have the same length but one or more sizes are above the threshold
        elif len(track1) > threshold or len(track2) > threshold:
            sampling = threshold
        # Tracks have different lengths and the sizes are below the threshold
        else:
            sampling = max(len(track1), len(track2))

        for pos in range(3):
            track1_interp = InterpolatedUnivariateSpline(
                np.linspace(0, 1, len(track1_pos[:, pos])),
                track1_pos[:, pos],
                k=1,
            )
            inter1_pos.append(track1_interp(np.linspace(0, 1, sampling)))

            track2_interp = InterpolatedUnivariateSpline(
                np.linspace(0, 1, len(track2_pos[:, pos])),
                track2_pos[:, pos],
                k=1,
            )
            inter2_pos.append(track2_interp(np.linspace(0, 1, sampling)))

        return np.column_stack(inter1_pos), np.column_stack(inter2_pos)

    def calculate_dtw(
        self,
        nodes1: int,
        nodes2: int,
        threshold: int = 1000,
        regist: bool = True,
        start_d: int = 0,
        back_d: int = 0,
        fast: bool = False,
        w: int = 0,
        centered_band: bool = True,
        cost_mat_p: bool = False,
    ) -> tuple[float, tuple, np.ndarray, np.ndarray, np.ndarray]:
        """
        Calculate DTW distance between two cell cycles

        Parameters
        ----------
        nodes1 : int
            node to compare distance
        nodes2 : int
            node to compare distance
        threshold : int, default=1000
            set a maximum number of points a track can have
        regist : bool, default=True
            Rotate and translate trajectories
        start_d : int, default=0
            start delay
        back_d : int, default=0
            end delay
        fast : bool, default=False
            if `True`, the algorithm will use a faster version but might not find the optimal alignment
        w : int, default=0
            window size
        centered_band : bool, default=True
            when running the fast algorithm, `True` if the windown is centered
        cost_mat_p : bool, default=False
            True if print the not normalized cost matrix

        Returns
        -------
        float
            DTW distance
        tuple of tuples
            Aligment path
        matrix
            Cost matrix
        list of lists
            rotated and translated trajectories positions
        list of lists
            rotated and translated trajectories positions
        """
        nodes1_cycle = self.get_cycle(nodes1)
        nodes2_cycle = self.get_cycle(nodes2)

        interp_cycle1, interp_cycle2 = self.__interpolate(
            nodes1_cycle, nodes2_cycle, threshold
        )

        pos_cycle1 = np.array([self.pos[c_id] for c_id in nodes1_cycle])
        pos_cycle2 = np.array([self.pos[c_id] for c_id in nodes2_cycle])

        if regist:
            R, t = self.__rigid_transform_3D(
                np.transpose(interp_cycle1), np.transpose(interp_cycle2)
            )
            pos_cycle1 = np.transpose(np.dot(R, pos_cycle1.T) + t)

        dist_mat = distance.cdist(pos_cycle1, pos_cycle2, "euclidean")

        path, cost_mat, final_cost = self.__dp(
            dist_mat,
            start_d,
            back_d,
            w=w,
            fast=fast,
            centered_band=centered_band,
        )
        cost = final_cost / len(path)

        if cost_mat_p:
            return cost, path, cost_mat, pos_cycle1, pos_cycle2
        else:
            return cost, path

    def plot_dtw_heatmap(
        self,
        nodes1: int,
        nodes2: int,
        threshold: int = 1000,
        regist: bool = True,
        start_d: int = 0,
        back_d: int = 0,
        fast: bool = False,
        w: int = 0,
        centered_band: bool = True,
    ) -> tuple[float, plt.Figure]:
        """
        Plot DTW cost matrix between two cell cycles in heatmap format

        Parameters
        ----------
        nodes1 : int
            node to compare distance
        nodes2 : int
            node to compare distance
        threshold : int, default=1000
            set a maximum number of points a track can have
        regist : bool, default=True
            Rotate and translate trajectories
        start_d : int, default=0
            start delay
        back_d : int, default=0
            end delay
        fast : bool, default=False
            if `True`, the algorithm will use a faster version but might not find the optimal alignment
        w : int, default=0
            window size
        centered_band : bool, default=True
            when running the fast algorithm, `True` if the windown is centered

        Returns
        -------
        float
            DTW distance
        figure
            Heatmap of cost matrix with opitimal path
        """
        cost, path, cost_mat, pos_cycle1, pos_cycle2 = self.calculate_dtw(
            nodes1,
            nodes2,
            threshold,
            regist,
            start_d,
            back_d,
            fast,
            w,
            centered_band,
            cost_mat_p=True,
        )

        fig = plt.figure(figsize=(8, 6))
        ax = fig.add_subplot(1, 1, 1)
        im = ax.imshow(
            cost_mat, cmap="viridis", origin="lower", interpolation="nearest"
        )
        plt.colorbar(im)
        ax.set_title("Heatmap of DTW Cost Matrix")
        ax.set_xlabel("Tree 1")
        ax.set_ylabel("tree 2")
        x_path, y_path = zip(*path, strict=True)
        ax.plot(y_path, x_path, color="black")

        return cost, fig

    @staticmethod
    def __plot_2d(
        pos_cycle1: list[np.ndarray],
        pos_cycle2: list[np.ndarray],
        nodes1: list[int],
        nodes2: list[int],
        ax: plt.Axes,
        x_idx: list[int],
        y_idx: list[int],
        x_label: str,
        y_label: str,
    ) -> None:
        ax.plot(
            pos_cycle1[:, x_idx],
            pos_cycle1[:, y_idx],
            "-",
            label=f"root = {nodes1}",
        )
        ax.plot(
            pos_cycle2[:, x_idx],
            pos_cycle2[:, y_idx],
            "-",
            label=f"root = {nodes2}",
        )
        ax.set_xlabel(x_label)
        ax.set_ylabel(y_label)

    def plot_dtw_trajectory(
        self,
        nodes1: int,
        nodes2: int,
        threshold: int = 1000,
        regist: bool = True,
        start_d: int = 0,
        back_d: int = 0,
        fast: bool = False,
        w: int = 0,
        centered_band: bool = True,
        projection: Literal["3d", "xy", "xz", "yz", "pca"] = None,
        alig: bool = False,
    ) -> tuple[float, plt.Figure]:
        """
        Plots DTW trajectories aligment between two cell cycles in 2D or 3D

        Parameters
        ----------
        nodes1 : int
            node to compare distance
        nodes2 : int
            node to compare distance
        threshold : int, default=1000
            set a maximum number of points a track can have
        regist : bool, default=True
            Rotate and translate trajectories
        start_d : int, default=0
            start delay
        back_d : int, default=0
            end delay
        w : int, default=0
            window size
        fast : bool, default=False
            True if the user wants to run the fast algorithm with window restrains
        centered_band : bool, default=True
            if running the fast algorithm, True if the windown is centered
        projection : {"3d", "xy", "xz", "yz", "pca"}, optional
            specify which 2D to plot ->
            "3d" : for the 3d visualization
            "xy" or None (default) : 2D projection of axis x and y
            "xz" : 2D projection of axis x and z
            "yz" : 2D projection of axis y and z
            "pca" : PCA projection
        alig : bool
            True to show alignment on plot

        Returns
        -------
        float
            DTW distance
        figue
            Trajectories Plot
        """
        (
            distance,
            alignment,
            cost_mat,
            pos_cycle1,
            pos_cycle2,
        ) = self.calculate_dtw(
            nodes1,
            nodes2,
            threshold,
            regist,
            start_d,
            back_d,
            fast,
            w,
            centered_band,
            cost_mat_p=True,
        )

        fig = plt.figure(figsize=(10, 6))

        if projection == "3d":
            ax = fig.add_subplot(1, 1, 1, projection="3d")
        else:
            ax = fig.add_subplot(1, 1, 1)

        if projection == "3d":
            ax.plot(
                pos_cycle1[:, 0],
                pos_cycle1[:, 1],
                pos_cycle1[:, 2],
                "-",
                label=f"root = {nodes1}",
            )
            ax.plot(
                pos_cycle2[:, 0],
                pos_cycle2[:, 1],
                pos_cycle2[:, 2],
                "-",
                label=f"root = {nodes2}",
            )
            ax.set_ylabel("y position")
            ax.set_xlabel("x position")
            ax.set_zlabel("z position")
        else:
            if projection == "xy" or projection == "yx" or projection is None:
                self.__plot_2d(
                    pos_cycle1,
                    pos_cycle2,
                    nodes1,
                    nodes2,
                    ax,
                    0,
                    1,
                    "x position",
                    "y position",
                )
            elif projection == "xz" or projection == "zx":
                self.__plot_2d(
                    pos_cycle1,
                    pos_cycle2,
                    nodes1,
                    nodes2,
                    ax,
                    0,
                    2,
                    "x position",
                    "z position",
                )
            elif projection == "yz" or projection == "zy":
                self.__plot_2d(
                    pos_cycle1,
                    pos_cycle2,
                    nodes1,
                    nodes2,
                    ax,
                    1,
                    2,
                    "y position",
                    "z position",
                )
            elif projection == "pca":
                try:
                    from sklearn.decomposition import PCA
                except ImportError:
                    Warning(
                        "scikit-learn is not installed, the PCA orientation cannot be used."
                        "You can install scikit-learn with pip install"
                    )

                # Apply PCA
                pca = PCA(n_components=2)
                pca.fit(np.vstack([pos_cycle1, pos_cycle2]))
                pos_cycle1_2d = pca.transform(pos_cycle1)
                pos_cycle2_2d = pca.transform(pos_cycle2)

                ax.plot(
                    pos_cycle1_2d[:, 0],
                    pos_cycle1_2d[:, 1],
                    "-",
                    label=f"root = {nodes1}",
                )
                ax.plot(
                    pos_cycle2_2d[:, 0],
                    pos_cycle2_2d[:, 1],
                    "-",
                    label=f"root = {nodes2}",
                )

                # Set axis labels
                axes = ["x", "y", "z"]
                x_label = axes[np.argmax(np.abs(pca.components_[0]))]
                y_label = axes[np.argmax(np.abs(pca.components_[1]))]
                x_percent = 100 * (
                    np.max(np.abs(pca.components_[0]))
                    / np.sum(np.abs(pca.components_[0]))
                )
                y_percent = 100 * (
                    np.max(np.abs(pca.components_[1]))
                    / np.sum(np.abs(pca.components_[1]))
                )
                ax.set_xlabel(f"{x_percent:.0f}% of {x_label} position")
                ax.set_ylabel(f"{y_percent:.0f}% of {y_label} position")
            else:
                raise ValueError(
                    """Error: available projections are:
                        '3d' : for the 3d visualization
                        'xy' or None (default) : 2D projection of axis x and y
                        'xz' : 2D projection of axis x and z
                        'yz' : 2D projection of axis y and z
                        'pca' : PCA projection"""
                )

        connections = [[pos_cycle1[i], pos_cycle2[j]] for i, j in alignment]

        for connection in connections:
            xyz1 = connection[0]
            xyz2 = connection[1]
            x_pos = [xyz1[0], xyz2[0]]
            y_pos = [xyz1[1], xyz2[1]]
            z_pos = [xyz1[2], xyz2[2]]

            if alig and projection != "pca":
                if projection == "3d":
                    ax.plot(x_pos, y_pos, z_pos, "k--", color="grey")
                else:
                    ax.plot(x_pos, y_pos, "k--", color="grey")

        ax.set_aspect("equal")
        ax.legend()
        fig.tight_layout()

        if alig and projection == "pca":
            warnings.warn(
                "Error: not possible to show alignment in PCA projection !",
                UserWarning,
                stacklevel=2,
            )

        return distance, fig

    def __init__(
        self,
<<<<<<< HEAD
        file_format: str = None,
        tb: int = None,
        te: int = None,
        z_mult: float = 1.0,
        file_type: str = "",
        delim: str = ",",
        eigen: bool = False,
        shape: tuple = None,
        raw_size: tuple = None,
        reorder: bool = False,
        xml_attributes: tuple = None,
        name: str = None,
        time_resolution: int | None = None,
    ):
        """
        TODO: complete the doc
        Main library to build tree graph representation of lineage tree data
        It can read TGMM, ASTEC, SVF, MaMuT and TrackMate outputs.

        Parameters
        ----------
            file_format (str): either - path format to TGMM xmls
                                      - path to the MaMuT xml
                                      - path to the binary file
            tb (int, optional):first time point (necessary for TGMM xmls only)
            te (int, optional): last time point (necessary for TGMM xmls only)
            z_mult (float, optional):z aspect ratio if necessary (usually only for TGMM xmls)
            file_type (str, optional):type of input file. Accepts:
                'TGMM, 'ASTEC', MaMuT', 'TrackMate', 'csv', 'celegans', 'binary'
                default is 'binary'
            delim (str, optional): _description_. Defaults to ",".
            eigen (bool, optional): _description_. Defaults to False.
            shape (tuple, optional): _description_. Defaults to None.
            raw_size (tuple, optional): _description_. Defaults to None.
            reorder (bool, optional): _description_. Defaults to False.
            xml_attributes (tuple, optional): _description_. Defaults to None.
            name (str, optional): The name of the dataset. Defaults to None.
            time_resolution (int | None, optional): Time resolution in mins (If time resolution is smaller than one minute input the time in ms). Defaults to None.
        """

        self.name = name
        self._time_edges = {}
        self.max_id = -1
        self.next_id = []
        self._successor = {}
        self._time = {}
        self._predecessor = {}
        self.time_flag = True
        self.pos = {}
        self._time_id = {}
        if time_resolution is not None:
            self._time_resolution = time_resolution
        self.kdtrees = {}
        self.spatial_density = {}
        if file_type and file_format:
            if xml_attributes is None:
                self.xml_attributes = []
            else:
                self.xml_attributes = xml_attributes
            file_type = file_type.lower()
            if file_type == "tgmm":
                self.read_tgmm_xml(file_format, tb, te, z_mult)
            elif file_type == "mamut" or file_type == "trackmate":
                self.read_from_mamut_xml(file_format)
            elif file_type == "celegans":
                self.read_from_txt_for_celegans(file_format)
            elif file_type == "celegans_cao":
                self.read_from_txt_for_celegans_CAO(
                    file_format,
                    reorder=reorder,
                    shape=shape,
                    raw_size=raw_size,
                )
            elif file_type == "mastodon":
                if isinstance(file_format, list) and len(file_format) == 2:
                    self.read_from_mastodon_csv(file_format)
                else:
                    if isinstance(file_format, list):
                        file_format = file_format[0]
                    self.read_from_mastodon(file_format, name)
            elif file_type == "astec":
                self.read_from_ASTEC(file_format, eigen)
            elif file_type == "csv":
                self.read_from_csv(file_format, z_mult, link=1, delim=delim)
            elif file_type == "bao":
                self.read_C_elegans_bao(file_format)
            elif file_format and file_format.endswith(".lT"):
                with open(file_format, "br") as f:
                    tmp = pkl.load(f)
                    f.close()
                self.__dict__.update(tmp.__dict__)
            elif file_format is not None:
                self.read_from_binary(file_format)
            if self.name is None:
                try:
                    self.name = Path(file_format).stem
                except TypeError:
                    self.name = Path(file_format[0]).stem
        for k, v in self._successor.items():
            self._successor[k] = tuple(v)
        for k, v in self._predecessor.items():
            self._predecessor[k] = tuple(v)
        for node in set(self._successor).difference(self._predecessor):
            self._predecessor[node] = ()
        for node in set(self._predecessor).difference(self._successor):
            self._successor[node] = ()


class lineageTreeDicts(lineageTree):
    """Placeholder class to give a proof of concept of what the lineageTree init method would look like."""

    @classmethod
    def load(clf, fname: str):
        """
        Loading a lineage tree from a ".lT" file.

        Parameters
        ----------
            fname (str): path to and name of the file to read

        Returns
        -------
            (lineageTree): loaded file
        """
        with open(fname, "br") as f:
            lT = pkl.load(f)
            f.close()
        if not hasattr(lT, "__version__") or Version(lT.__version__) < Version(
            "2.0.0"
        ):
            properties = {
                prop_name: prop
                for prop_name, prop in lT.__dict__.items()
                if isinstance(prop, dict)
                and prop_name
                not in ["successor", "predecessor", "time", "pos"]
                and set(prop).symmetric_difference(lT.nodes) == set()
            }
            lT = lineageTreeDicts(
                successor=lT._successor,
                time=lT._time,
                pos=lT.pos,
                name=lT.name if hasattr(lT, "name") else None,
                **properties,
            )
        if not hasattr(lT, "time_resolution"):
            lT.time_resolution = None

        return lT

    def __init__(
        self,
=======
>>>>>>> 0340c33c
        *,
        successor: dict[int, Iterable] = None,
        predecessor: dict[int, int | Iterable] = None,
        time: dict[int | float, tuple] = None,
        starting_time: int | float = 0,
        pos: dict[int, Iterable] = None,
        name: str = None,
        root_leaf_value: Iterable = None,
        **kwargs,
    ):
        """Create a lineageTree object from minimal information, without reading from a file.
        Either `successor` or `predecessor` should be specified.

        Parameters
        ----------
        successor : dict mapping int to Iterable
            Dictionary assigning nodes to their successors.
        predecessor : dict mapping int to int or Iterable
            Dictionary assigning nodes to their predecessors.
        time : dict mapping int to int or float, optional
            Dictionary assigning nodes to the time point they were recorded to.
            Defaults to None, in which case all times are set to `starting_time`.
        starting_time : int or float, optional
            Starting time of the lineage tree. Defaults to 0.
        pos : dict mapping int to Iterable, optional
            Dictionary assigning nodes to their positions. Defaults to None.
        name : str, optional
            Name of the lineage tree. Defaults to None.
        root_leaf_value : Iterable, optional
            Iterable of values of roots' predecessors and leaves' successors in the successor and predecessor dictionaries.
            Defaults are `[None, (), [], set()]`.
        **kwargs:
            Supported keyword arguments are dictionaries assigning nodes to any custom property.
            The property must be specified for every node, and named differently from lineageTree's own attributes.
        """
        self.__version__ = importlib.metadata.version("LineageTree")

        self.max_id = -1
        self.next_id = []
        self.name = name
        if successor is not None and predecessor is not None:
            raise ValueError(
                "You cannot have both successors and predecessors."
            )
        self._changed_roots = True
        self._changed_leaves = True

        if root_leaf_value is None:
            root_leaf_value = [None, (), [], set()]
        elif not isinstance(root_leaf_value, Iterable):
            raise TypeError(
                f"root_leaf_value is of type {type(root_leaf_value)}, expected Iterable."
            )
        elif len(root_leaf_value) < 1:
            raise ValueError(
                "root_leaf_value should have at least one element."
            )

        if successor is not None:
            self._successor = {}
            self._predecessor = {}
            for pred, succs in successor.items():
                if succs in root_leaf_value:
                    self._predecessor[succs] = ()
                else:
                    if not isinstance(succs, Iterable):
                        raise TypeError(
                            f"Successors should be Iterable, got {type(succs)}."
                        )
                    if len(succs) == 0:
                        raise ValueError(
                            f"{succs} was not declared as a leaf but was found as a successor.\n"
                            "Please lift the ambiguity."
                        )
                    self._successor[pred] = tuple(succs)
                    for succ in succs:
                        if succ in self._predecessor:
                            raise ValueError(
                                "Node can have at most one predecessor."
                            )
                        self._predecessor[succ] = (pred,)
        elif predecessor is not None:
            self._successor = {}
            self._predecessor = {}
            for succ, pred in predecessor.items():
                if pred in root_leaf_value:
                    self._predecessor[succ] = ()
                else:
                    if isinstance(pred, Iterable):
                        if len(pred) == 0:
                            raise ValueError(
                                f"{pred} was not declared as a leaf but was found as a successor.\n"
                                "Please lift the ambiguity."
                            )
                        if 1 < len(pred):
                            raise ValueError(
                                "Node can have at most one predecessor."
                            )
                    pred = pred[0]
                    self._predecessor[succ] = (pred,)
                    self._successor.setdefault(pred, ())
                    self._successor[pred] += (succ,)
        else:
            warnings.warn(
                "Both successor and predecessor attributes are empty.",
                stacklevel=2,
            )
        for root in set(self._successor).difference(self._predecessor):
            self._predecessor[root] = ()
        for leaf in set(self._predecessor).difference(self._successor):
            self._successor[leaf] = ()

        if pos is None:
            self.pos = {}
        else:
            if self.nodes.difference(pos) != set():
                raise ValueError("Please provide the position of all nodes.")
            self.pos = pos

        if time is None:
            self._time = {node: starting_time for node in self.roots}
            queue = list(self.roots)
            for node in queue:
                for succ in self._successor[node]:
                    self._time[succ] = self._time[node] + 1
                    queue.append(succ)
        else:
            self._time = time
            if self.nodes.difference(self._time) != set():
                raise ValueError("Please provide the time of all nodes.")
            if not all(
                self._time[node] < self._time[s]
                for node, succ in self._successor.items()
                for s in succ
            ):
                raise ValueError(
                    "Provided times are not strictly increasing. Setting times to default."
                )
        # custom properties
        for name, d in kwargs.items():
            if name in self.__dict__:
                warnings.warn(
                    f"Attribute name {name} is reserved.", stacklevel=2
                )
                continue
            if set(d) != self.nodes:
                warnings.warn(
                    f"Please specify {name} for all nodes.", stacklevel=2
                )
                continue
            setattr(self, name, d)<|MERGE_RESOLUTION|>--- conflicted
+++ resolved
@@ -2166,7 +2166,6 @@
         Parameters
         ----------
         node : int
-<<<<<<< HEAD
                 The id of the node that is going to be plotted.
         figsize : tuple[int, int], optional
                 The size of the figure, by deafult (4,7).
@@ -2196,24 +2195,6 @@
         ------
         Warning
             If more than one nodes are received
-=======
-            The id of the node that is going to be plotted.
-        figsize : tuple, default=(4, 7)
-            The size of the figure.
-        dpi : int, default=150
-            The dpi of the figure.
-        vert_gap : int, default=2
-            The space between the nodes.
-        ax : plt.Axes, optional
-            The axes to plot the graph on.
-
-        Returns
-        -------
-        plt.Figure
-            The figure
-        plt.Axes
-            The axes
->>>>>>> 0340c33c
         """
         graph = self.to_simple_graph(node)
         if len(graph) > 1:
@@ -2925,7 +2906,6 @@
 
     def __init__(
         self,
-<<<<<<< HEAD
         file_format: str = None,
         tb: int = None,
         te: int = None,
@@ -2967,15 +2947,14 @@
         """
 
         self.name = name
-        self._time_edges = {}
+        self.time_edges = {}
         self.max_id = -1
         self.next_id = []
         self._successor = {}
         self._time = {}
         self._predecessor = {}
-        self.time_flag = True
         self.pos = {}
-        self._time_id = {}
+        self.time_id = {}
         if time_resolution is not None:
             self._time_resolution = time_resolution
         self.kdtrees = {}
@@ -3078,8 +3057,6 @@
 
     def __init__(
         self,
-=======
->>>>>>> 0340c33c
         *,
         successor: dict[int, Iterable] = None,
         predecessor: dict[int, int | Iterable] = None,
