--- conflicted
+++ resolved
@@ -114,10 +114,7 @@
 
     def _edist_format(self, adj_dict: dict):
         """Formating the custom tree style to the format needed by edist.
-<<<<<<< HEAD
         .. warning:: Modifying this function might break your code.
-=======
->>>>>>> 62c99768
 
         Parameters
         ----------
